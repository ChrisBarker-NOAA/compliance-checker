--- conflicted
+++ resolved
@@ -19,7 +19,6 @@
   run:
     - python
     - setuptools
-<<<<<<< HEAD
     - cf_units >=0.1.1
     - isodate >=0.5.4
     - jinja2 >=2.7.3
@@ -30,17 +29,6 @@
     - pygeoif >=0.6
     - regex 2017.07.28
     - requests >=2.2.1
-=======
-    - cf_units
-    - isodate
-    - jinja2
-    - lxml
-    - owslib
-    - pygeoif
-    - regex 2017.07.28
-    - requests
-    - pendulum
->>>>>>> 3a696d14
 
 test:
   source_files:

"""
Check for IOOS-approved attributes
"""
import re

from numbers import Number

import validators

from cf_units import Unit
from lxml.etree import XPath
from owslib.namespaces import Namespaces

from compliance_checker import base
from compliance_checker.acdd import ACDD1_3Check
from compliance_checker.base import (
    BaseCheck,
    BaseNCCheck,
    BaseSOSDSCheck,
    BaseSOSGCCheck,
    Result,
    TestCtx,
    attr_check,
    check_has,
)
from compliance_checker.cf import util as cf_util  # not to be confused with cfutil.py
from compliance_checker.cf.cf import CF1_6Check, CF1_7Check
from compliance_checker.cfutil import (
    get_coordinate_variables,
    get_geophysical_variables,
    get_instrument_variables,
    get_z_variables,
)


class IOOSBaseCheck(BaseCheck):
    _cc_spec = "ioos"
    _cc_spec_version = "0.1"
    _cc_description = "IOOS Inventory Metadata"
    _cc_url = "https://ioos.github.io/ioos-metadata/ioos-metadata-profile-v1-1.html#ioos-netcdf-metadata-profile-attributes"
    _cc_display_headers = {3: "Highly Recommended", 2: "Recommended", 1: "Suggested"}

    @classmethod
    def _has_attr(cls, ds, attr, concept_name, priority=BaseCheck.HIGH):
        """
        Checks for the existence of attr in ds, with the name/message using concept_name.
        """
        val = cls.std_check(ds, attr)
        msgs = []

        if not val:
            msgs.append(
                "Attr '{}' (IOOS concept: '{}') not found in dataset".format(
                    attr, concept_name
                )
            )

        return Result(priority, val, concept_name, msgs)

    @classmethod
    def _has_var_attr(cls, dataset, vname, attr, concept_name, priority=BaseCheck.HIGH):
        """
        Checks for the existence of an attr on variable vname in dataset, with the name/message using concept_name.
        """
        val = True
        msgs = []
        if vname not in dataset.variables:
            val = False
            msgs.append(
                "Variable '{}' not present while checking for attr '{}' for IOOS concept: '{}'".format(
                    vname, attr, concept_name
                )
            )
        else:
            v = dataset.variables[vname]
            if attr not in v.ncattrs():
                val = False
                msgs.append(
                    "Attr '{}' not present on var '{}' while checking for IOOS concept: '{}'".format(
                        attr, vname, concept_name
                    )
                )

        return Result(priority, val, concept_name, msgs)


class IOOSNCCheck(BaseNCCheck, IOOSBaseCheck):
    def check_time_period(self, ds):
        """
        Check that time period attributes are both set.
        """
        start = self.std_check(ds, "time_coverage_start")
        end = self.std_check(ds, "time_coverage_end")

        msgs = []
        count = 2
        if not start:
            count -= 1
            msgs.append("Attr 'time_coverage_start' is missing")
        if not end:
            count -= 1
            msgs.append("Attr 'time_coverage_end' is missing")

        return Result(BaseCheck.HIGH, (count, 2), "time coverage start/end", msgs)

    def check_station_location_lat(self, ds):
        """
        Checks station lat attributes are set
        """
        gmin = self.std_check(ds, "geospatial_lat_min")
        gmax = self.std_check(ds, "geospatial_lat_max")

        msgs = []
        count = 2
        if not gmin:
            count -= 1
            msgs.append("Attr 'geospatial_lat_min' is missing")
        if not gmax:
            count -= 1
            msgs.append("Attr 'geospatial_lat_max' is missing")

        return Result(BaseCheck.HIGH, (count, 2), "geospatial lat min/max", msgs)

    def check_station_location_lon(self, ds):
        """
        Checks station lon attributes are set
        """
        gmin = self.std_check(ds, "geospatial_lon_min")
        gmax = self.std_check(ds, "geospatial_lon_max")

        msgs = []
        count = 2
        if not gmin:
            count -= 1
            msgs.append("Attr 'geospatial_lon_min' is missing")
        if not gmax:
            count -= 1
            msgs.append("Attr 'geospatial_lon_max' is missing")

        return Result(BaseCheck.HIGH, (count, 2), "geospatial lon min/max", msgs)


class IOOS0_1Check(IOOSNCCheck):
    _cc_spec_version = "0.1"
    _cc_description = "IOOS Inventory Metadata"
    register_checker = True

    def check_global_attributes(self, ds):
        """
        Check all global NC attributes for existence.

        :param netCDF4.Dataset ds: An open netCDF dataset
        """
        return [
            self._has_attr(ds, "acknowledgement", "Platform Sponsor"),
            self._has_attr(ds, "publisher_email", "Station Publisher Email"),
            self._has_attr(
                ds, "publisher_email", "Service Contact Email", BaseCheck.MEDIUM
            ),
            self._has_attr(
                ds, "institution", "Service Provider Name", BaseCheck.MEDIUM
            ),
            self._has_attr(
                ds, "publisher_name", "Service Contact Name", BaseCheck.MEDIUM
            ),
            self._has_attr(
                ds, "Conventions", "Data Format Template Version", BaseCheck.MEDIUM
            ),
            self._has_attr(
                ds, "publisher_name", "Station Publisher Name", BaseCheck.HIGH
            ),
        ]

    def check_variable_attributes(self, ds):
        """
        Check IOOS concepts that come from NC variable attributes.

        :param netCDF4.Dataset ds: An open netCDF dataset
        """
        return [
            self._has_var_attr(ds, "platform", "long_name", "Station Long Name"),
            self._has_var_attr(ds, "platform", "short_name", "Station Short Name"),
            self._has_var_attr(ds, "platform", "source", "Platform Type"),
            self._has_var_attr(ds, "platform", "ioos_name", "Station ID"),
            self._has_var_attr(ds, "platform", "wmo_id", "Station WMO ID"),
            self._has_var_attr(ds, "platform", "comment", "Station Description"),
        ]

    def check_variable_names(self, ds):
        """
        Ensures all variables have a standard_name set.
        """
        msgs = []
        count = 0

        for k, v in ds.variables.items():
            if "standard_name" in v.ncattrs():
                count += 1
            else:
                msgs.append("Variable '{}' missing standard_name attr".format(k))

        return Result(
            BaseCheck.MEDIUM, (count, len(ds.variables)), "Variable Names", msgs
        )

    def check_altitude_units(self, ds):
        """
        If there's a variable named z, it must have units.

        @TODO: this is duplicated with check_variable_units
        :param netCDF4.Dataset ds: An open netCDF dataset
        """
        if "z" in ds.variables:
            msgs = []
            val = "units" in ds.variables["z"].ncattrs()
            if not val:
                msgs.append("Variable 'z' has no units attr")
            return Result(BaseCheck.LOW, val, "Altitude Units", msgs)

        return Result(
            BaseCheck.LOW, (0, 0), "Altitude Units", ["Dataset has no 'z' variable"]
        )

    def check_variable_units(self, ds):
        """
        Ensures all variables have units.
        """
        msgs = []
        count = 0

        for k, v in ds.variables.items():
            if "units" in v.ncattrs():
                count += 1
            else:
                msgs.append("Variable '{}' missing units attr".format(k))

        return Result(
            BaseCheck.MEDIUM, (count, len(ds.variables)), "Variable Units", msgs
        )


class IOOS1_1Check(IOOSNCCheck):
    """
    Compliance checker implementation of IOOS Metadata Profile, Version 1.1

    Related links:
    https://ioos.github.io/ioos-metadata/ioos-metadata-profile-v1-1.html#ioos-netcdf-metadata-profile-attributes
    https://github.com/ioos/compliance-checker/issues/69
    https://github.com/ioos/compliance-checker/issues/358
    """

    _cc_spec_version = "1.1"
    _cc_description = "IOOS Metadata Profile, Version 1.1"
    _cc_url = "https://ioos.github.io/ioos-metadata/ioos-metadata-profile-v1-1.html#ioos-netcdf-metadata-profile-attributes"
    register_checker = True

    def __init__(self):
        # Define the global attributes
        self.required_atts = [
            "contributor_name",
            "contributor_role",
            "creator_country",
            "creator_email",
            "creator_sector",
            "featureType",
            "id",
            "institution",
            "naming_authority",
            "platform",
            "platform_vocabulary",
            "publisher_country",
            "publisher_email",
            "publisher_name",
            "standard_name_vocabulary",
            "title",
        ]

        self.rec_atts = [
            "creator_address",
            "creator_city",
            "creator_name",
            "creator_phone",
            "creator_state",
            "creator_url",
            "creator_zipcode",
            "keywords",
            "license",
            "publisher_address",
            "publisher_city",
            "publisher_phone",
            "publisher_state",
            "publisher_url",
            "publisher_zipcode",
            "summary",
        ]

    @check_has(BaseCheck.HIGH)
    def check_high(self, ds):
        """
        Performs a check on each highly recommended attributes' existence in the dataset

        :param netCDF4.Dataset ds: An open netCDF dataset
        """
        return self.required_atts

    @check_has(BaseCheck.MEDIUM)
    def check_recommended(self, ds):
        """
        Performs a check on each recommended attributes' existence in the dataset

        :param netCDF4.Dataset ds: An open netCDF dataset
        """
        return self.rec_atts

    def check_platform_variables(self, ds):
        """
        The value of platform attribute should be set to another variable which
        contains the details of the platform. There can be multiple platforms
        involved depending on if all the instances of the featureType in the
        collection share the same platform or not. If multiple platforms are
        involved, a variable should be defined for each platform and referenced
        from the geophysical variable in a space separated string.

        :param netCDF4.Dataset ds: An open netCDF dataset
        """
        platform_names = getattr(ds, "platform", "").split(" ")
        val = all(platform_name in ds.variables for platform_name in platform_names)
        msgs = []
        if not val:
            msgs = [
                (
                    'The value of "platform" global attribute should be set to another variable '
                    "which contains the details of the platform. If multiple platforms are "
                    "involved, a variable should be defined for each platform and referenced "
                    "from the geophysical variable in a space separated string."
                )
            ]
        return [Result(BaseCheck.HIGH, val, "platform variables", msgs)]

    def check_platform_variable_attributes(self, ds):
        """
        Platform variables must contain the following attributes:
            ioos_code
            long_name
            short_name
            type

        :param netCDF4.Dataset ds: An open netCDF dataset
        """
        results = []
        platform_name = getattr(ds, "platform", "")
        # There can be multiple platforms defined here (space separated)
        for platform in platform_name.split(" "):
            if platform in ds.variables:
                results += [
                    self._has_var_attr(ds, platform, "long_name", "Platform Long Name"),
                    self._has_var_attr(
                        ds, platform, "short_name", "Platform Short Name"
                    ),
                    self._has_var_attr(ds, platform, "ioos_code", "Platform IOOS Code"),
                    self._has_var_attr(ds, platform, "type", "Platform Type"),
                ]
        return results

    def check_geophysical_vars_fill_value(self, ds):
        """
        Check that geophysical variables contain fill values.

        :param netCDF4.Dataset ds: An open netCDF dataset
        """
        results = []
        for geo_var in get_geophysical_variables(ds):
            results.append(
                self._has_var_attr(
                    ds, geo_var, "_FillValue", "_FillValue", BaseCheck.MEDIUM
                ),
            )
        return results

    def check_geophysical_vars_standard_name(self, ds):
        """
        Check that geophysical variables contain standard names.

        :param netCDF4.Dataset ds: An open netCDF dataset
        """
        results = []
        for geo_var in get_geophysical_variables(ds):
            results.append(
                self._has_var_attr(
                    ds, geo_var, "standard_name", "geophysical variables standard_name"
                ),
            )
        return results

    def check_units(self, ds):
        """
        Required for most all variables that represent dimensional quantities.
        The value should come from udunits authoritative vocabulary, which is
        documented in the CF standard name table with it's corresponding
        standard name.

        :param netCDF4.Dataset ds: An open netCDF dataset
        """
        cf16 = CF1_6Check()
        return cf16.check_units(ds)


class IOOS1_2_ConventionsValidator(base.RegexValidator):
    validator_regex = r"\bIOOS-1.2\b"
    validator_fail_msg = '{} must contain the string "IOOS 1.2"'


class IOOS1_2_PlatformIDValidator(base.RegexValidator):
    validator_regex = r"^[a-zA-Z0-9]+$"
    validator_fail_msg = "{} must be alphanumeric"


class NamingAuthorityValidator(base.UrlValidator):
    """
    Class to check for URL or reversed DNS strings contained within
    naming_authority
    """

    validator_fail_msg = (
        '{} should either be a URL or a reversed DNS name (e.g "edu.ucar.unidata")'
    )

    def validator_func(self, input_value):
        return (
            super().validator_func(input_value)
            or
            # check for reverse DNS strings
            validators.domain(".".join(input_value.split(".")[::-1]))
        )


class IOOS1_2Check(IOOSNCCheck):
    """
    Class to implement the IOOS Metadata 1.2 Specification
    """

    _cc_spec_version = "1.2"
    _cc_description = "IOOS Metadata Profile, Version 1.2"
    _cc_url = "https://ioos.github.io/ioos-metadata/ioos-metadata-profile-v1-2.html"
    register_checker = True

    def __init__(self):

        # instantiate objects used for delegation
        self.acdd1_6 = ACDD1_3Check()
        self.cf1_7 = CF1_7Check()

        # extend standard_names set to include QARTOD standard_names
        self._qartod_std_names = [
            "aggregate_quality_flag",
            "attenuated_signal_test_quality_flag",
            "climatology_test_quality_flag",
            "flat_line_test_quality_flag",
            "gap_test_quality_flag",
            "gross_range_test_quality_flag",
            "location_test_quality_flag",
            "multi_variate_test_quality_flag",
            "neighbor_test_quality_flag",
            "rate_of_change_test_quality_flag",
            "spike_test_quality_flag",
            "syntax_test_quality_flag",
        ]
        self.cf1_7._std_names._names.extend(self._qartod_std_names)

        self._default_check_var_attrs = set(
            [
                ("_FillValue", BaseCheck.MEDIUM),
                ("missing_value", BaseCheck.MEDIUM),
                # ( "standard_name", BaseCheck.HIGH # already checked in CF1_7Check.check_standard_name()
                # ( "units", BaseCheck.HIGH # already checked in CF1_7Check.check_units()
            ]
        )

        # geophysical variables must have the following attrs:
        self.geophys_check_var_attrs = self._default_check_var_attrs.union(
            set(
                [
                    ("standard_name_url", BaseCheck.MEDIUM),
                    # ( "platform", BaseCheck.HIGH) # checked under check_single_platform()
                    # ( "wmo_platform_code", BaseCheck.HIGH) # only "if applicable", see check_wmo_platform_code()
                    # ( "ancillary_variables", BaseCheck.HIGH) # only "if applicable", see _check_var_gts_ingest()
                    # ("accuracy", BaseCheck.MEDIUM), see check_accuracy
                    ("precision", BaseCheck.MEDIUM),
<<<<<<< HEAD
                    ("resolution", BaseCheck.MEDIUM)
=======
                    ("resolution", BaseCheck.MEDIUM),
>>>>>>> a7f3fcfe
                ]
            )
        )

        # geospatial vars must have the following attrs:
        self.geospat_check_var_attrs = self._default_check_var_attrs

        # valid contributor_role values
        self.valid_contributor_roles = set(
            [  # NERC and NOAA
                "author",
                "coAuthor",
                "collaborator",
                "contributor",
                "custodian",
                "distributor",
                "editor",
                "funder",
                "mediator",
                "originator",
                "owner",
                "pointOfContact",
                "principalInvestigator",
                "processor",
                "publisher",
                "resourceProvider",
                "rightsHolder",
                "sponsor",
                "stakeholder",
                "user",
            ]
        )

        self.valid_contributor_role_vocabs = set(
            [
                "http://vocab.nerc.ac.uk/collection/G04/current/",
                "https://vocab.nerc.ac.uk/collection/G04/current/",
                "http://www.ngdc.noaa.gov/wiki/index.php?title=ISO_19115_and_19115-2_CodeList_Dictionaries#CI_RoleCode",
                "https://www.ngdc.noaa.gov/wiki/index.php?title=ISO_19115_and_19115-2_CodeList_Dictionaries#CI_RoleCode",
            ]
        )

        self.required_atts = [
            ("Conventions", IOOS1_2_ConventionsValidator()),
            "creator_country",
            ("creator_email", base.EmailValidator()),
            "creator_institution",
            (
                "creator_sector",
                {
                    "gov_state",
                    "nonprofit",
                    "tribal",
                    "other",
                    "unknown",
                    "gov_municipal",
                    "industry",
                    "gov_federal",
                    "academic",
                },
            ),
            ("creator_url", base.UrlValidator()),
            "featureType",
            "id",
            ("infoUrl", base.UrlValidator()),
            "license",
            ("naming_authority", NamingAuthorityValidator()),
            #'platform', # checked in check_platform_global
            "platform_name",
            "publisher_country",
            ("publisher_email", base.EmailValidator()),
            "publisher_institution",
            ("publisher_url", base.UrlValidator()),
            # TODO: handle standard name table exclusion for v38?
            (
                "standard_name_vocabulary",
                re.compile(r"^CF Standard Name Table v[1-9]\d*$"),
            ),
            "summary",
            "title",
        ]

        self.rec_atts = [
            ("contributor_email", base.EmailValidator(base.csv_splitter)),
            "contributor_name",
            ("contributor_url", base.UrlValidator(base.csv_splitter)),
            "creator_address",
            "creator_city",
            "creator_name",
            "creator_phone",
            "creator_postalcode",
            "creator_state",
            # checked in check_creator_and_publisher_type
            #'creator_type',
            "institution",
            "instrument",
            # checked in check_ioos_ingest
            #'ioos_ingest',
            "keywords",
            ("platform_id", IOOS1_2_PlatformIDValidator()),  # alphanumeric only
            "publisher_address",
            "publisher_city",
            "publisher_name",
            "publisher_phone",
            "publisher_postalcode",
            "publisher_state",
            # checked in check_creator_and_publisher_type
            #'publisher_type',
            "references",
<<<<<<< HEAD
            "instrument_vocabulary"
=======
            "instrument_vocabulary",
>>>>>>> a7f3fcfe
        ]

    def setup(self, ds):
        self.platform_vars = self._find_platform_vars(ds)

    def _find_platform_vars(self, ds):
        """
        Finds any variables referenced by 'platform' attribute which exist in
        the dataset.

        Parameters
        ----------
        ds: netCDF4.Dataset
            An open netCDF4 Dataset.

        Returns
        -------
        set of netCDF4.Variable
            Set of variables which are platform variables.
        """
        plat_vars = ds.get_variables_by_attributes(
            platform=lambda p: isinstance(p, str)
        )
        return {
            ds.variables[var.platform]
            for var in plat_vars
            if var.platform in ds.variables
        }

    @check_has(BaseCheck.HIGH)
    def check_high(self, ds):
        """
        Performs a check on each highly recommended attributes' existence in the dataset

        :param netCDF4.Dataset ds: An open netCDF dataset
        """
        return self.required_atts

    @check_has(BaseCheck.MEDIUM)
    def check_recommended(self, ds):
        """
        Performs a check on each recommended attributes' existence in the dataset

        :param netCDF4.Dataset ds: An open netCDF dataset
        """
        return self.rec_atts

    def check_standard_name(self, ds):
        """
        Wrapper for checking standard names using the CF module.
        Extends the StandardNameTable to include QARTOD variable
        standard names.
        """

        return self.cf1_7.check_standard_name(ds)

    def check_feature_type(self, ds):
        """
        Wrapper for checking featureType global attribute using the CF module.
        """
        return self.cf1_7.check_feature_type(ds)

    def check_units(self, ds):
        """
        Wrapper to check units with the CF module.
        """

        return self.cf1_7.check_units(ds)

    def check_ioos_ingest(self, ds):
        """
        If a dataset contains the global attribute ioos_ingest,
        its value must be "false". All datasets are assumed to be
        ingested except those with this flag. If the dataset should
        be ingested, no flag (or "true") should be present.

        Parameters
        ----------
        ds: netCDF4.Dataset (open)

        Returns
        -------
        Result
        """

        r = True
        m = (
            "To disallow harvest of this dataset to IOOS national products, "
            'global attribute "ioos_ingest" must be a string with value "false"'
        )
        igst = getattr(ds, "ioos_ingest", None)
        if (isinstance(igst, str) and igst.lower() not in ("true", "false")) or (
            not isinstance(igst, str) and igst is not None
        ):
            r = False

        return Result(BaseCheck.MEDIUM, r, "ioos_ingest", None if r else [m])

    def check_contributor_role_and_vocabulary(self, ds):
        """
        Check the dataset has global attributes contributor_role and
        contributor_role_vocabulary. It is recommended to come from
        one of NERC or NOAA-NCEI.

        Parameters
        ----------
        ds: netCDF4.Dataset (open)

        Returns
        -------
        list of Result objects
        """

        role = getattr(ds, "contributor_role", None)
        vocb = getattr(ds, "contributor_role_vocabulary", None)

        role_val = False
        vocb_val = False

        role_msg = "contributor_role '{}' should be from NERC or NOAA-NCEI"
        vocb_msg = "contributor_role_vocabulary '{}' should be one of NERC or NOAA-NCEI"

        role_results = []
        if role:
            # in case it's a CSV, split it and iterate through all
            try:
                _roles = base.csv_splitter(role)
                for _role in _roles:
                    role_val = _role in self.valid_contributor_roles
                    role_results.append(
                        Result(
                            BaseCheck.MEDIUM,
                            role_val,
                            "contributor_role",
                            None if role_val else [role_msg.format(_role)],
                        )
                    )
            except TypeError as e:
                role_results.append(
                    Result(
                        BaseCheck.MEDIUM,
                        False,
                        "contributor_role",
                        ["contributor_role '{}' must be of type 'string'".format(role)],
                    )
                )
        else:
            role_results.append(
                Result(
                    BaseCheck.MEDIUM,
                    False,
                    "contributor_role",
                    ["contributor_role should be present"],
                )
            )

        vocb_results = []
        if vocb:
            try:
                _vocbs = base.csv_splitter(vocb)
                for _vocb in _vocbs:
                    vocb_val = _vocb in self.valid_contributor_role_vocabs
                    vocb_results.append(
                        Result(
                            BaseCheck.MEDIUM,
                            vocb_val,
                            "contributor_role_vocabulary",
                            None if vocb_val else [vocb_msg.format(_vocb)],
                        )
                    )
            except TypeError as e:
                vocb_results.append(
                    Result(
                        BaseCheck.MEDIUM,
                        False,
                        "contributor_role_vocabulary",
                        [
                            "contributor_role_vocabulary '{}' must be of type 'string'".format(
                                vocb
                            )
                        ],
                    )
                )
        else:
            vocb_results.append(
                Result(
                    BaseCheck.MEDIUM,
                    False,
                    "contributor_role_vocabulary",
                    ["contributor_role_vocabulary should be present"],
                )
            )

        return role_results + vocb_results

    def check_geophysical_vars_have_attrs(self, ds):
        """
        All geophysical variables must have certain attributes.

        Parameters
        ----------
        ds: netCDF4.Dataset

        Returns
        -------
        list: list of Result objects
        """

        # get geophysical variables
        geophys_vars = get_geophysical_variables(ds)  # list of str
        results = self._check_vars_have_attrs(  # list
            ds, geophys_vars, self.geophys_check_var_attrs
        )

<<<<<<< HEAD
        return results

    def check_accuracy(self, ds):
        """
        Special check for accuracy when in the salinity context.
        https://github.com/ioos/compliance-checker/issues/839

        Parameters
        ----------
        ds: netCDF4.Dataset

        Returns
        -------
        list of Results objects
        """

        results = []
        msg = (
                   "Variable '{v}' attribute 'accuracy' should have the "
                   "same units as '{v}'"
              )
        for v in get_geophysical_variables(ds):
            _v = ds.variables[v]
            std_name = getattr(_v, "standard_name", None)
            gts_ingest = getattr(_v, "gts_ingest", None)
            if (std_name=="sea_water_practical_salinity") and (gts_ingest=="true"):
                msg = (
                           "Variable '{v}' should have an 'accuracy' attribute "
                           "that is numeric and of the same units as '{v}'"
                      )
                r = isinstance(getattr(_v, "accuracy", None), Number)
            else: # only test if exists
                r = getattr(_v, "accuracy", None) is not None

            results.append(
                Result(
                    BaseCheck.MEDIUM,
                    r,
                    "geophysical_variable:accuracy",
                    [msg.format(v=v)],
                )
            )

        return results

    def check_geospatial_vars_have_attrs(self, ds):
=======
    def check_accuracy(self, ds):
>>>>>>> a7f3fcfe
        """
        Special check for accuracy when in the salinity context.
        https://github.com/ioos/compliance-checker/issues/839

        Parameters
        ----------
        ds: netCDF4.Dataset

        Returns
        -------
        list of Results objects
        """

        results = []
        msg = (
            "Variable '{v}' attribute 'accuracy' should have the " "same units as '{v}'"
        )
        for v in get_geophysical_variables(ds):
            _v = ds.variables[v]
            std_name = getattr(_v, "standard_name", None)
            gts_ingest = getattr(_v, "gts_ingest", None)
            if (std_name == "sea_water_practical_salinity") and (gts_ingest == "true"):
                msg = (
                    "Variable '{v}' should have an 'accuracy' attribute "
                    "that is numeric and of the same units as '{v}'"
                )
                r = isinstance(getattr(_v, "accuracy", None), Number)
            else:  # only test if exists
                r = getattr(_v, "accuracy", None) is not None

            results.append(
                Result(
                    BaseCheck.MEDIUM,
                    r,
                    f"geophysical_variable:accuracy",
                    [msg.format(v=v)],
                )
            )

        return results

    def _check_vars_have_attrs(self, ds, vars_to_check, atts_to_check):
        """
        Check that the variables in vars_to_check have the attributes in
        atts_to_check.

        Parameters
        ----------
        ds: netCDF4.Dataset (open)

        Returns
        -------
        list of Result objects
        """

        results = []
        for var in vars_to_check:
            for attr_tuple in atts_to_check:
                results.append(
                    self._has_var_attr(
                        ds,
                        var,
                        attr_tuple[0],  # attribute name
                        attr_tuple[0],  # attribute name used as 'concept_name'
                        attr_tuple[1],  # priority level
                    )
                )
        return results

    def check_cf_role_variables(self, ds):
        """
        The IOOS-1.2 specification details the following requirements regarding
        the cf_role attribute and its relation to variable dimensionality:

          cf_role may be applied to the "Platform Variable", as indicated by
          geophysical_variable:platform, but it may also be an independent
          variable. To comply with the single platform per dataset rule of
          the IOOS Metadata Profile, the cf_role variable will typically
          have a dimension of 1, unless it is a TimeSeries dataset following
          the 'TimeSeries - multiple station' format.

        To summarize the rules checked in this method:
          - 'timeseries', cf_role var must have dim 1
          - 'timeseriesprofile' must have
            cf_role=timeseries_id variable have dim 1 and dim of cf_role=profile_id
            can be > 1
          - 'trajectory' or 'trajectoryprofile' variable with cf_role=trajectory_id
            must have dim 1, cf_role=profile_id variable can be > 1

        Relevant documentation found in the specification as well as GitHub issues:
        https://github.com/ioos/compliance-checker/issues/748#issuecomment-606659685
        https://github.com/ioos/compliance-checker/issues/828
        """

        fType = getattr(ds, "featureType", None)
        if (not fType) or (not isinstance(fType, str)):  # can't do anything, pass
            return Result(
                BaseCheck.MEDIUM,
                False,
                "CF DSG: Invalid featureType",
                [
                    (
                        f"Invalid featureType '{fType}'; please see the "
                        "IOOS 1.2 Profile and CF-1.7 Conformance documents for valid featureType"
                    )
                ],
            )
        featType = fType.lower()

        if featType == "timeseries":
            return self._check_feattype_timeseries_cf_role(ds)

        elif featType == "timeseriesprofile":
            return self._check_feattype_timeseriesprof_cf_role(ds)

        elif featType == "trajectory":
            return self._check_feattype_trajectory_cf_role(ds)

        elif featType == "trajectoryprofile":
            return self._check_feattype_trajprof_cf_role(ds)

        elif featType == "profile":
            return self._check_feattype_profile_cf_role(ds)

        elif featType == "point":
            return good_result  # can't do anything

        else:
            return Result(
                BaseCheck.MEDIUM,
                False,
                "CF DSG: Unknown featureType",
                [
                    (
                        f"Invalid featureType '{featType}'; please see the "
                        "IOOS 1.2 Profile and CF-1.7 Conformance documents for valid featureType"
                    )
                ],
            )

    def _check_feattype_timeseries_cf_role(self, ds):

        ts_msg = (
            "Dimension length of variable with cf_role={cf_role} "
            "(the '{dim_type}' dimension) is {dim_len}. "
            "The IOOS Profile restricts timeSeries "
            "datasets with multiple features to share the same lat/lon position "
            "(i.e. to exist on the same platform). Datasets that include multiple "
            "platforms are not valid and will cause harvesting errors."
        )

        # looking for cf_role=timeseries_id
        cf_role_vars = ds.get_variables_by_attributes(cf_role="timeseries_id")
        if (not cf_role_vars) or (len(cf_role_vars) > 1):
            _val = False
            msgs = [
                (
                    "The IOOS-1.2 Profile specifies a single variable "
                    "must be present with attribute cf_role=timeseries_id"
                )
            ]

        else:
            _v = cf_role_vars[0]
            _dims = _v.get_dims()
            if not _dims:
                _dimsize = 0
            else:
                _dimsize = _dims[0].size

            # dimension size must be == 1
            _val = _dimsize == 1
            msgs = [
                ts_msg.format(
                    cf_role="timeseries_id", dim_type="station", dim_len=_dimsize
                )
            ]

        return Result(
            BaseCheck.HIGH,
            _val,
            "CF DSG: featureType=timeseries",
            msgs,
        )

    def _check_feattype_timeseriesprof_cf_role(self, ds):

        ts_prof_msg = (
            "Dimension length of non-platform variable with cf_role={cf_role} "
            " (the '{dim_type}' dimension) is {dim_len}. "
            "The IOOS profile restricts timeSeriesProfile datasets to a "
            "single platform (ie. station) per dataset "
            "(the profile dimension is permitted to be >= 1."
        )

        # looking for cf_roles timeseries_id and profile_id
        cf_role_vars = []  # extend in specific order for easier checking
        cf_role_vars.extend(ds.get_variables_by_attributes(cf_role="timeseries_id"))
        cf_role_vars.extend(ds.get_variables_by_attributes(cf_role="profile_id"))

        if len(cf_role_vars) != 2:
            _val = False
            msgs = [
                (
                    "Datasets of featureType=timeSeriesProfile must have variables "
                    "containing cf_role=timeseries_id and cf_role=profile_id"
                )
            ]

        else:
            _ts_id_dims = cf_role_vars[0].get_dims()  # timeseries_id dimensions
            if not _ts_id_dims:
                _ts_id_dimsize = 0
            else:
                _ts_id_dimsize = _ts_id_dims[0].size

            _pf_id_dims = cf_role_vars[1].get_dims()  # profilie_id dimensions
            if not _pf_id_dims:
                _pf_id_dimsize = 0
            else:
                _pf_id_dimsize = _pf_id_dims[0].size

            # timeseries_id must be == 1, profile >= 1
            _val = _ts_id_dimsize == 1 and _pf_id_dimsize >= 1
            msgs = [
                ts_prof_msg.format(
                    cf_role="timeseries_id", dim_type="station", dim_len=_ts_id_dimsize
                )
            ]

        return Result(
            BaseCheck.HIGH, _val, "CF DSG: featureType=timeSeriesProfile", msgs
        )

    def _check_feattype_trajectory_cf_role(self, ds):
        trj_msg = (
            "Dimension length of non-platform variable with cf_role={cf_role} "
            " (the '{dim_type}' dimension) is {dim_len}. "
            "The IOOS profile restricts trjectory "
            "datasets to a single platform (i.e. trajectory) per dataset."
        )

        cf_role_vars = ds.get_variables_by_attributes(cf_role="trajectory_id")

        if len(cf_role_vars) != 1:
            _val = False
            msgs = [
                (
                    "Datasets of featureType=trajectory must have a variable "
                    "containing cf_role=trajectory_id"
                )
            ]

        else:
            _v = cf_role_vars[0]
            _dims = _v.get_dims()
            if not _dims:
                _dimsize = 0
            else:
                _dimsize = _dims[0].size

            # trajectory dimension must be 1
            _val = _dimsize == 1
            msgs = [
                trj_msg.format(
                    cf_role="trajectory_id", dim_type="station", dim_len=_dimsize
                )
            ]

        return Result(BaseCheck.HIGH, _val, "CF DSG: featureType=trajectory", msgs)

    def _check_feattype_trajectoryprof_cf_role(self, ds):
        trj_prof_msg = (
            "Dimension length of non-platform variable with cf_role={cf_role} "
            "(the '{dim_type}' dimension) is {dim_len}. "
            "The IOOS profile restricts trjectory and trajectoryProfile "
            "datasets to a single platform (ie. trajectory) per dataset "
            "(the profile dimension is permitted to be >= 1)."
        )

        # looking for cf_roles trajectory_id and profile_id
        cf_role_vars = []  # extend in specific order for easier checking
        cf_role_vars.extend(ds.get_variables_by_attributes(cf_role="trajectory_id"))
        cf_role_vars.extend(ds.get_variables_by_attributes(cf_role="profile_id"))

        if len(cf_role_vars) != 2:
            _val = False
            msgs = [
                (
                    "Datasets of featureType=trajectoryProfile must have variables "
                    "containing cf_role=trajectory_id and cf_role=profile_id"
                )
            ]

        else:
            _trj_id_dims = cf_role_vars[0].get_dims()
            if not _trj_id_dims:
                _trj_id_dimsize = 0
            else:
                _trj_id_dimsize = _trj_id_dims[0].size

            _prf_id_dims = cf_role_vars[1].get_dims()

            if not _prf_id_dims:
                _prf_id_dimsize = 0
            else:
                _prf_id_dimsize = _prf_id_dims[0].size

            # trajectory dim must be == 1, profile must be >= 1
            _val = _trj_id_dimsize == 1 and _prf_id_dimsize >= 1
            msgs = [
                trj_prof_msg.format(
                    cf_role="trajectory_id", dim_type="station", dim_len=_trj_id_dimsize
                )
            ]

        return Result(
            BaseCheck.HIGH, _val, "CF DSG: featureType=trajectoryProfile", msgs
        )

    def _check_feattype_profile_cf_role(self, ds):
        prof_msg = (
            "Dimension length of non-platform variable with cf_role={cf_role} "
            " (the '{dim_type}' dimension) is {dim_len}. "
            "The IOOS profile restricts profile datasets to a single "
            "platform (ie. profile) per dataset."
        )

        # looking for cf_role=profile_id
        cf_role_vars = ds.get_variables_by_attributes(cf_role="profile_id")
        if (not cf_role_vars) or (len(cf_role_vars) > 1):
            _val = False
            msgs = [
                "None or multiple variables found with cf_role=profile_id; only one is allowed"
            ]

        else:
            _v = cf_role_vars[0]
            _dims = _v.get_dims()
            if not _dims:
                _dimsize = 0
            else:
                _dimsize = _dims[0].size

            # only one profile valid
            _val = _dimsize == 1
            msgs = [
                prof_msg.format(
                    cf_role="profile_id", dim_type="profile", dim_len=_dimsize
                )
            ]

        return Result(BaseCheck.HIGH, _val, "CF DSG: featureType=profile", msgs)

    def check_creator_and_publisher_type(self, ds):
        """
        Check if global attribute creator_type and publisher_type
        are contained within the values "person", "group", "institution", or
        "position".  If creator_type is not present within the global
        attributes, assume it is set to a value of "person".

        Parameters
        ----------
        ds: netCDF4.Dataset
            An open netCDF4 Dataset

        Returns
        -------
        list of Result
        """
        result_list = []
        for global_att_name in ("creator_type", "publisher_type"):
            messages = []
            try:
                att_value = ds.getncattr(global_att_name)
            except AttributeError:
                # if the attribute isn't found, it's implicitly assigned
                # a value of "person", so it automatically passes.
                pass_stat = True
            else:
                expected_types = {"person", "group", "institution", "position"}
                if att_value in expected_types:
                    pass_stat = True
                else:
                    pass_stat = False
                    messages.append(
                        "If specified, {} must be in value list "
                        "({})".format(global_att_name, sorted(expected_types))
                    )

            result_list.append(
                Result(BaseCheck.MEDIUM, pass_stat, global_att_name, messages)
            )

        return result_list

    def check_platform_global(self, ds):
        """
        The "platform" attribute must be a single string containing
        no blank characters.

        Parameters
        ----------
        ds: netCDF4.Dataset (open)

        Returns
        -------
        Result
        """

        r = False
        m = (
            'The global attribute "platform" must be a single string '
            + "containing no blank characters; it is {}"
        )
        p = getattr(ds, "platform", None)
        if p:
            if re.match(r"^\S+$", p):
                r = True

        return Result(BaseCheck.HIGH, r, "platform", None if r else [m.format(p)])

    def check_single_platform(self, ds):
        """
        Verify that a dataset only has a single platform attribute, and thus
        a single platform variable. Gridded model datasets are not required
        to declare a platform or platform variables.

        Args:
            ds (netCDF-4 Dataset): open Dataset object

        Returns:
            Result
        """

        glb_platform = getattr(ds, "platform", None)

        platform_set = set()
        for v in ds.get_variables_by_attributes(platform=lambda x: x is not None):
            platform_set.add(v.getncattr("platform"))

        num_platforms = len(platform_set)
        if num_platforms > 1 and glb_platform:
            msg = "A dataset may only have one platform; {} found".format(
                len(platform_set)
            )
            val = False

        elif (not glb_platform) and num_platforms > 0:
            msg = 'If a platform variable exists, a global attribute "platform" must also exist'
            val = False

        elif num_platforms == 0 and glb_platform:
            msg = 'A dataset with a global "platform" attribute must have at least one platform variable'
            val = False

        elif num_platforms == 0 and (not glb_platform):
            msg = "Gridded model datasets are not required to declare a platform"
            val = True

        else:
            val = True

        return Result(BaseCheck.HIGH, val, "platform", None if val else [msg])

    def check_platform_vocabulary(self, ds):
        """
        The platform_vocabulary attribute is recommended to be a URL to
        http://mmisw.org/ont/ioos/platform or
        http://vocab.nerc.ac.uk/collection/L06/current/. However,
        it is required to at least be a URL.

        Args:
            ds (netCDF4.Dataset): open Dataset

        Returns:
            Result
        """

        m = "platform_vocabulary must be a valid URL"
        pvocab = getattr(ds, "platform_vocabulary", "")
        val = bool(validators.url(pvocab))
        return Result(
            BaseCheck.MEDIUM, val, "platform_vocabulary", None if val else [m]
        )

    def _check_gts_ingest_val(self, val):
        """
        Check that `val` is a str and is equal to "true" or "false"

        Parameters
        ----------
        val (?): value to check

        Returns
        -------
        bool
        """

        return isinstance(val, str) and val.lower() in {"true", "false"}

    def check_vertical_coordinates(self, ds):
        """
        Check that vertical units (corresponding to axis "Z") are a unit
        equivalent to one of "meter", "inch", "foot", "yard", "US_survey_foot",
        "mile", or "fathom".  Check that the vertical coordinate variable
        "positive" attribute is either "up" or "down".  Note that unlike the CF
        version of this check, pressure units are not accepted and length units
        are constrained to the aforementioned set instead of accepting any valid
        UDUNITS length unit.

        :param netCDF4.Dataset ds: An open netCDF dataset
        :rtype: list
        :return: List of results
        """
        ret_val = []
        for name in get_z_variables(ds):
            variable = ds.variables[name]
            units_str = getattr(variable, "units", None)
            positive = getattr(variable, "positive", None)
            expected_unit_strs = (
                "meter",
                "inch",
                "foot",
                "yard",
                "US_survey_foot",
                "mile",
                "fathom",
            )

            unit_def_set = {
                Unit(unit_str).definition for unit_str in expected_unit_strs
            }

            try:
                units = Unit(units_str)
                pass_stat = units.definition in unit_def_set
            # unknown unit not convertible to UDUNITS
            except ValueError:
                pass_stat = False

            valid_vertical_coord = TestCtx(BaseCheck.HIGH, "Vertical coordinates")
            units_set_msg = (
                "{}'s units attribute {} is not equivalent to one "
                "of {}".format(name, units_str, expected_unit_strs)
            )
            valid_vertical_coord.assert_true(pass_stat, units_set_msg)

            pos_msg = (
                "{}: vertical coordinates must include a positive "
                "attribute that is either 'up' or 'down'".format(name)
            )
            valid_vertical_coord.assert_true(positive in ("up", "down"), pos_msg)

            ret_val.append(valid_vertical_coord.to_result())

        return ret_val

    def check_gts_ingest_global(self, ds):
        """
        Check if a dataset has the global attribute "gts_ingest" and that
        it matches "true" or "false". This attribute is "required, if applicable".

        Parameters
        ----------
        ds (netCDF4.Dataset): open dataset

        Returns
        -------
        Result
        """

        gts_ingest_value = getattr(ds, "gts_ingest", None)

        is_valid_string = True
        if isinstance(gts_ingest_value, str):
            is_valid_string = self._check_gts_ingest_val(gts_ingest_value)

        fail_message = [
            'Global attribute "gts_ingest" must be a string "true" or "false"'
        ]
        return Result(
            BaseCheck.HIGH,
            is_valid_string,
            "NDBC/GTS Ingest Requirements",
            None if is_valid_string else fail_message,
        )

    def _var_qualifies_for_gts_ingest(self, ds, var):
        """
        Examine a variable to see if it qualifies for GTS Ingest.
        Check that a given variable
          - has a valid CF standard name (checked with check_standard_names())
          - has a QARTOD aggregates variable
          - has valid units (checked with check_units())

        Parameters
        ----------
        ds (netCDF4.Dataset): open Dataset
        var (netCDF4.Variable): variable from dataset

        Returns
        -------
        bool
        """

        val = False

        # should have an ancillary variable with standard_name aggregate_quality_flag
        avar_val = False
        anc_vars = str(getattr(var, "ancillary_variables", "")).split(" ")
        for av in anc_vars:
            if av in ds.variables:
                if (
                    getattr(ds.variables[av], "standard_name", "")
                    == "aggregate_quality_flag"
                ):
                    avar_val = True
                    break

        # should have compliant standard_name
        # NOTE: standard names are checked extensively in self.check_standard_names()
        # but that method delegates to CF1_7Check.check_standard_name(), which loops through
        # ALL the variables; this takes the absolute core of that check and ASSUMES that the
        # current variable being checked is a coordinate variable, auxiliary coordinate
        # variable, axis variable, flag variable, or geophysical variable
        std_name = getattr(var, "standard_name", False)
        valid_std_name = std_name in self.cf1_7._std_names

        # should have compliant units
        # NOTE: units are checked extensively in self.check_units(), which delegates
        # to CF1_7Check.check_units() --> CF1_6Check.check_units(), which loops through
        # ALL variables; this takes the absolute core and assumes that the variable does
        # not need dimensionless units nor are the units to be compared with any known
        # deprecated ones; it would be nice to reuse machinery, but the similarly convoluted
        # CF1_6Check.check_units() method is too tangled to use directly and would cause a huge
        # time increase
        units = getattr(var, "units", None)
        has_udunits = units is not None and cf_util.units_known(units)

        return avar_val and valid_std_name and has_udunits

    def check_gts_ingest_requirements(self, ds):
        """
        Check which variables qualify for ingest.

        According to https://ioos.github.io/ioos-metadata/ioos-metadata-profile-v1-2.html#requirements-for-ioos-dataset-gts-ingest,
        the gts_ingest is "required, if applicable". Any variables which a user
        would like ingested must also contain the gts_ingest attribute with a
        value of true. The variable must:
          - have a valid CF standard_name attribute (already checked)
          - have an ancillary variable reqpresenting QARTOD aggregate flags
          - have a valid udunits units attribute (already checked)

        This check will always fail so as to notify the user which variables
        qualified/did not qualify for ingest.
        https://github.com/ioos/compliance-checker/issues/759#issuecomment-629454412

        Parameters
        ----------
        ds (netCDF4.Dataset): open Dataset

        Returns
        -------
        Result
        """

        # is dataset properly flagged for ingest?
        glb_gts_attr = getattr(ds, "gts_ingest", None)

        # check variables
        all_passed_ingest_reqs = True  # default
        var_failed_ingest_msg = (
            "The following variables did not qualify for NDBC/GTS Ingest: {}\n"
        )
        var_passed_ingest_msg = (
            "The following variables qualified for NDBC/GTS Ingest: {}\n"
        )

        var_passed_ingest_reqs = set()
        for v in ds.get_variables_by_attributes(gts_ingest=lambda x: x == "true"):
            var_passed_ingest_reqs.add(
                (v.name, self._var_qualifies_for_gts_ingest(ds, v))
            )

        # always show which variables have passed
        _var_passed = map(
            lambda y: y[0], filter(lambda x: x[1], var_passed_ingest_reqs)
        )

        all_passed_ingest_reqs = all(map(lambda x: x[1], var_passed_ingest_reqs))
        if not all_passed_ingest_reqs:
            _var_failed = map(
                lambda y: y[0], filter(lambda x: not x[1], var_passed_ingest_reqs)
            )

        return Result(
            BaseCheck.HIGH,
            False,  # always fail
            "NDBC/GTS Ingest Requirements",
            [var_passed_ingest_msg.format(", ".join(_var_passed))]
            if all_passed_ingest_reqs
            else [
                var_passed_ingest_msg.format(", ".join(_var_passed)),
                var_failed_ingest_msg.format(", ".join(_var_failed)),
            ],
        )

    def check_instrument_variables(self, ds):
        """
        If present, the instrument_variable is one that contains additional
        metadata about the instrument the data was collected with.

        Args:
            ds (netCDF4.Dataset): open Dataset

        Returns:
            list of Results
        """

        results = []
        instr_vars = get_instrument_variables(ds)

        # check for component, disciminant
        for instr in instr_vars:
            if instr in ds.variables:
                compnt = getattr(ds.variables[instr], "component", None)
                m = [
                    "component attribute of {} ({}) must be a string".format(
                        instr, compnt
                    )
                ]
                if compnt:
                    results.append(
                        Result(
                            BaseCheck.MEDIUM,
                            isinstance(compnt, str),
                            "instrument_variable",
                            m,
                        )
                    )
                else:
                    results.append(
                        Result(BaseCheck.MEDIUM, True, "instrument_variable", m)
                    )

                disct = getattr(ds.variables[instr], "discriminant", None)
                m = [
                    "discriminant attribute of {} ({}) must be a string".format(
                        instr, disct
                    )
                ]
                if disct:
                    results.append(
                        Result(
                            BaseCheck.MEDIUM,
                            isinstance(disct, str),
                            "instrument_variable",
                            m,
                        )
                    )
                else:
                    results.append(
                        Result(BaseCheck.MEDIUM, True, "instrument_variable", m)
                    )

        return results

    def check_qartod_variables_flags(self, ds):
        """
        https://ioos.github.io/ioos-metadata/ioos-metadata-profile-v1-2.html#quality-controlqartod

        Check that all QARTOD variables have flag_meanings and flag_values attributes.
        Use delegation to methods in the CF module.

        Parameters
        ----------
        ds (netCDF4.Dataset): open dataset

        Returns
        -------
        list of Result objects
        """

        results = []
        # get qartod variables
        for v in ds.get_variables_by_attributes(
            standard_name=lambda x: x in self._qartod_std_names
        ):

            missing_msg = "flag_{} not present on {}"

            # check if each has flag_values, flag_meanings
            # need isinstance() as can't compare truth value of array
            if getattr(v, "flag_values", None) is None:
                results.append(
                    Result(
                        BaseCheck.MEDIUM,
                        False,
                        "qartod_variables flags",
                        missing_msg.format("values", v.name),
                    )
                )

            else:  # if exist, test
                results.append(self.cf1_7._check_flag_values(ds, v.name))

            if getattr(v, "flag_meanings", None) is None:
                results.append(
                    Result(
                        BaseCheck.MEDIUM,
                        False,
                        "qartod_variables flags",
                        missing_msg.format("meanings", v.name),
                    )
                )

            else:  # if exist, test
                results.append(self.cf1_7._check_flag_meanings(ds, v.name))

        # Ensure message name is "qartod_variables flags"
        # NOTE this is a bit of a hack to shove into CF results
        for r in results:
            r.name = "qartod_variables flags"

        return results

    def check_qartod_variables_references(self, ds):
        """
        For any variables that are deemed QARTOD variables, check that they
        contain the "references" attribute and that the value of the attribute
        is a valid URL.

        Args:
            ds (netCDF4.Dataset): open Dataset

        Returns:
            list of Results
        """

        results = []
        for v in ds.get_variables_by_attributes(
            standard_name=lambda x: x in self._qartod_std_names
        ):
            attval = getattr(v, "references", None)
            if attval is None:
                msg = (
                    '"references" attribute not present for variable {}.'
                    "If present, it should be a valid URL."
                ).format(v.name)
                val = False
            else:
                msg = '"references" attribute for variable "{}" must be a valid URL'.format(
                    v.name
                )
                val = bool(validators.url(attval))

            results.append(
                Result(
                    BaseCheck.MEDIUM,
                    val,
                    "qartod_variable:references",
                    None if val else [msg],
                )
            )

        return results

    def check_wmo_platform_code(self, ds):
        """
        Per the spec:

        "The WMO identifier for the platform used to measure the data. This
        identifier can be any of the following types:
          - WMO ID for buoys (numeric, 5 digits)
          - WMO ID for gliders (numeric, 7 digits)
          - NWS ID (alphanumeric, 5 digits)"

        This attribute is "required, if applicable" -- a warning message will
        only show up if the attribute is present and does not conform.

        Args:
            ds (netCDF4.Dataset): open Dataset

        Returns:
            Result
        """

        valid = True
        ctxt = "wmo_platform_code"
        msg = (
            "The wmo_platform_code must be an alphanumeric string of 5 "
            "characters or a numeric string of 7 characters"
        )

        code = getattr(ds, "wmo_platform_code", None)
        if code:
            if not (
                isinstance(code, str)
                and (re.search(r"^(?:[a-zA-Z0-9]{5}|[0-9]{7})$", code))
            ):
                valid = False

        return Result(BaseCheck.HIGH, valid, ctxt, None if valid else [msg])

    def check_instrument_make_model_calib_date(self, ds):
        """
        Instrument variables should have attributes make_model and
        calibration_date. Both should be strings, with calibration_date
        following ISO-8601 date format.

        https://github.com/ioos/compliance-checker/issues/839
        """

        results = []
        ivars = get_instrument_variables(ds)
        for v in ivars:
            _v = ds.variables[v]

            # make_model
            mm = getattr(_v, "make_model", None)
<<<<<<< HEAD
            valid = (isinstance(mm, str))
=======
            valid = isinstance(mm, str)
>>>>>>> a7f3fcfe
            results.append(
                Result(
                    BaseCheck.MEDIUM,
                    valid,
                    "instrument_variable:make_model",
<<<<<<< HEAD
                    None if valid else [f"Attribute {v}:make_model ({mm}) should be a string"]
=======
                    None
                    if valid
                    else [f"Attribute {v}:make_model ({mm}) should be a string"],
>>>>>>> a7f3fcfe
                )
            )

            # calibration_date
            cd = getattr(_v, "calibration_date", "")
            # thanks folks https://stackoverflow.com/questions/41129921/validate-an-iso-8601-datetime-string-in-python
<<<<<<< HEAD
            valid = bool(re.match(r'^(-?(?:[1-9][0-9]*)?[0-9]{4})-(1[0-2]|0[1-9])-(3[01]|0[1-9]|[12][0-9])T(2[0-3]|[01][0-9]):([0-5][0-9]):([0-5][0-9])(\.[0-9]+)?(Z|[+-](?:2[0-3]|[01][0-9]):[0-5][0-9])?$', cd))
=======
            valid = bool(
                re.match(
                    r"^(-?(?:[1-9][0-9]*)?[0-9]{4})-(1[0-2]|0[1-9])-(3[01]|0[1-9]|[12][0-9])T(2[0-3]|[01][0-9]):([0-5][0-9]):([0-5][0-9])(\.[0-9]+)?(Z|[+-](?:2[0-3]|[01][0-9]):[0-5][0-9])?$",
                    cd,
                )
            )
>>>>>>> a7f3fcfe
            results.append(
                Result(
                    BaseCheck.MEDIUM,
                    valid,
                    "instrument_variable:calibration_date",
<<<<<<< HEAD
                    None if valid else [f"Attribute {v}:calibration_date ({cd}) should be an ISO-8601 string"]
=======
                    None
                    if valid
                    else [
                        f"Attribute {v}:calibration_date ({cd}) should be an ISO-8601 string"
                    ],
>>>>>>> a7f3fcfe
                )
            )

        return results
<<<<<<< HEAD
=======

>>>>>>> a7f3fcfe

class IOOSBaseSOSCheck(BaseCheck):
    _cc_spec = "ioos_sos"
    _cc_spec_version = "0.1"
    _cc_description = (
        "IOOS Inventory Metadata checks for the Sensor Observation System (SOS). "
        "Checks SOS functions GetCapabilities and DescribeSensor."
    )
    register_checker = True
    # requires login
    _cc_url = "http://sdf.ndbc.noaa.gov/sos/"


class IOOSSOSGCCheck(BaseSOSGCCheck, IOOSBaseSOSCheck):

    # set up namespaces for XPath
    ns = Namespaces().get_namespaces(["sos", "gml", "xlink"])
    ns["ows"] = Namespaces().get_namespace("ows110")

    @check_has(BaseCheck.HIGH)
    def check_high(self, ds):
        return []

    @check_has(BaseCheck.MEDIUM)
    def check_recommended(self, ds):
        return [
            (
                "service_contact_email",
                XPath(
                    "/sos:Capabilities/ows:ServiceProvider/ows:ServiceContact/ows:ContactInfo/ows:Address/ows:ElectronicMailAddress",
                    namespaces=self.ns,
                ),
            ),
            (
                "service_contact_name",
                XPath(
                    "/sos:Capabilities/ows:ServiceProvider/ows:ServiceContact/ows:IndividualName",
                    namespaces=self.ns,
                ),
            ),
            (
                "service_provider_name",
                XPath(
                    "/sos:Capabilities/ows:ServiceProvider/ows:ProviderName",
                    namespaces=self.ns,
                ),
            ),
            (
                "service_title",
                XPath(
                    "/sos:Capabilities/ows:ServiceProvider/ows:ProviderName",
                    namespaces=self.ns,
                ),
            ),
            (
                "service_type_name",
                XPath(
                    "/sos:Capabilities/ows:ServiceIdentification/ows:ServiceType",
                    namespaces=self.ns,
                ),
            ),
            (
                "service_type_version",
                XPath(
                    "/sos:Capabilities/ows:ServiceIdentification/ows:ServiceTypeVersion",
                    namespaces=self.ns,
                ),
            ),
            # ds.identification[0].observed_properties has this as well, but
            # don't want to try to shoehorn a function here
            # ('variable_names', len(ds.identification[0].observed_properties) > 0)
            (
                "variable_names",
                XPath(
                    "/sos:Capabilities/sos:Contents/sos:ObservationOfferingList/sos:ObservationOffering/sos:observedProperty",
                    namespaces=self.ns,
                ),
            ),
            (
                "data_format_template_version",
                XPath(
                    "/sos:Capabilities/ows:OperationsMetadata/ows:ExtendedCapabilities/gml:metaDataProperty[@xlink:title='ioosTemplateVersion']/gml:version",
                    namespaces=self.ns,
                ),
            ),
        ]

    @check_has(BaseCheck.LOW)
    def check_suggested(self, ds):
        return ["altitude_units"]


class IOOSSOSDSCheck(BaseSOSDSCheck, IOOSBaseSOSCheck):

    # set up namespaces for XPath
    ns = Namespaces().get_namespaces(["sml", "swe", "gml", "xlink"])

    @check_has(BaseCheck.HIGH)
    def check_high(self, ds):
        return [
            (
                "platform_sponsor",
                XPath(
                    "/sml:SensorML/sml:member/sml:System/sml:classification/sml:ClassifierList/sml:classifier[@name='sponsor']/sml:Term/sml:value",
                    namespaces=self.ns,
                ),
            ),
            (
                "platform_type",
                XPath(
                    "/sml:SensorML/sml:member/sml:System/sml:classification/sml:ClassifierList/sml:classifier[@name='platformType']/sml:Term/sml:value",
                    namespaces=self.ns,
                ),
            ),
            (
                "station_publisher_name",
                XPath(
                    "/sml:SensorML/sml:member/sml:System/sml:contact/sml:ContactList/sml:member[@xlink:role='http://mmisw.org/ont/ioos/definition/publisher']/sml:ResponsibleParty/sml:organizationName",
                    namespaces=self.ns,
                ),
            ),
            (
                "station_publisher_email",
                XPath(
                    "/sml:SensorML/sml:member/sml:System/sml:contact/sml:ContactList/sml:member[@xlink:role='http://mmisw.org/ont/ioos/definition/publisher']/sml:ResponsibleParty/sml:contactInfo/address/sml:electronicMailAddress",
                    namespaces=self.ns,
                ),
            ),
            (
                "station_id",
                XPath(
                    "/sml:SensorML/sml:member/sml:System/sml:identification/sml:IdentifierList/sml:identifier[@name='stationID']/sml:Term/sml:value",
                    namespaces=self.ns,
                ),
            ),
            (
                "station_long_name",
                XPath(
                    "/sml:SensorML/sml:member/sml:System/sml:identification/sml:IdentifierList/sml:identifier[@name='longName']/sml:Term/sml:value",
                    namespaces=self.ns,
                ),
            ),
            (
                "station_short_name",
                XPath(
                    "/sml:SensorML/sml:member/sml:System/sml:identification/sml:IdentifierList/sml:identifier[@name='shortName']/sml:Term/sml:value",
                    namespaces=self.ns,
                ),
            ),
            (
                "station_wmo_id",
                XPath(
                    '/sml:SensorML/sml:member/sml:System/sml:identification/sml:IdentifierList/sml:identifier/sml:Term[@definition="http://mmisw.org/ont/ioos/definition/wmoID"]/sml:value',
                    namespaces=self.ns,
                ),
            ),
            (
                "time_period",
                XPath(
                    "/sml:SensorML/sml:member/sml:System/sml:capabilities[@name='observationTimeRange']/swe:DataRecord/swe:field[@name='observationTimeRange']/swe:TimeRange/swe:value",
                    namespaces=self.ns,
                ),
            ),
            (
                "operator_email",
                XPath(
                    "/sml:SensorML/sml:member/sml:System/sml:contact/sml:ContactList/sml:member[@xlink:role='http://mmisw.org/ont/ioos/definition/operator']/sml:ResponsibleParty/sml:contactInfo/address/sml:electronicMailAddress",
                    namespaces=self.ns,
                ),
            ),
            (
                "operator_name",
                XPath(
                    "/sml:SensorML/sml:member/sml:System/sml:contact/sml:ContactList/sml:member[@xlink:role='http://mmisw.org/ont/ioos/definition/operator']/sml:ResponsibleParty/sml:organizationName",
                    namespaces=self.ns,
                ),
            ),
            (
                "station_description",
                XPath(
                    "/sml:SensorML/sml:member/sml:System/gml:description",
                    namespaces=self.ns,
                ),
            ),
            # replaced with lon/lat with point
            (
                "station_location_point",
                XPath(
                    "/sml:SensorML/sml:member/sml:System/sml:location/gml:Point/gml:pos",
                    namespaces=self.ns,
                ),
            ),
        ]

    @check_has(BaseCheck.MEDIUM)
    def check_recommended(self, ds):
        return [
            (
                "sensor_descriptions",
                XPath(
                    "/sml:SensorML/sml:member/sml:System/sml:components/sml:ComponentList/sml:component/sml:System/gml:description",
                    namespaces=self.ns,
                ),
            ),
            (
                "sensor_ids",
                XPath(
                    "/sml:SensorML/sml:member/sml:System/sml:components/sml:ComponentList/sml:component/sml:System/@gml:id",
                    namespaces=self.ns,
                ),
            ),
            (
                "sensor_names",
                XPath(
                    "/sml:SensorML/sml:member/sml:System/sml:components/sml:ComponentList/sml:component/@name",
                    namespaces=self.ns,
                ),
            ),
            (
                "data_format_template_version",
                XPath(
                    "/sml:SensorML/sml:capabilities/swe:SimpleDataRecord/swe:field[@name='ioosTemplateVersion']/swe:Text/swe:value",
                    namespaces=self.ns,
                ),
            ),
            (
                "variable_names",
                XPath(
                    "/sml:SensorML/sml:member/sml:System/sml:components/sml:ComponentList/sml:component/sml:System/sml:outputs/sml:OutputList/sml:output/swe:Quantity/@definition",
                    namespaces=self.ns,
                ),
            ),
            (
                "variable_units",
                XPath(
                    "/sml:SensorML/sml:member/sml:System/sml:components/sml:ComponentList/sml:component/sml:System/sml:outputs/sml:OutputList/sml:output/swe:Quantity/swe:uom/@code",
                    namespaces=self.ns,
                ),
            ),
            (
                "network_id",
                XPath(
                    "/sml:SensorML/sml:member/sml:System/sml:capabilities[@name='networkProcedures']/swe:SimpleDataRecord/gml:metaDataProperty/@xlink:href",
                    namespaces=self.ns,
                ),
            ),
            (
                "operator_sector",
                XPath(
                    "/sml:SensorML/sml:member/sml:System/sml:classification/sml:ClassifierList/sml:classifier[@name='operatorSector']/sml:Term/sml:value",
                    namespaces=self.ns,
                ),
            ),
        ]

    @check_has(BaseCheck.LOW)
    def check_suggested(self, ds):
        return []<|MERGE_RESOLUTION|>--- conflicted
+++ resolved
@@ -486,11 +486,7 @@
                     # ( "ancillary_variables", BaseCheck.HIGH) # only "if applicable", see _check_var_gts_ingest()
                     # ("accuracy", BaseCheck.MEDIUM), see check_accuracy
                     ("precision", BaseCheck.MEDIUM),
-<<<<<<< HEAD
                     ("resolution", BaseCheck.MEDIUM)
-=======
-                    ("resolution", BaseCheck.MEDIUM),
->>>>>>> a7f3fcfe
                 ]
             )
         )
@@ -600,11 +596,7 @@
             # checked in check_creator_and_publisher_type
             #'publisher_type',
             "references",
-<<<<<<< HEAD
             "instrument_vocabulary"
-=======
-            "instrument_vocabulary",
->>>>>>> a7f3fcfe
         ]
 
     def setup(self, ds):
@@ -819,7 +811,6 @@
             ds, geophys_vars, self.geophys_check_var_attrs
         )
 
-<<<<<<< HEAD
         return results
 
     def check_accuracy(self, ds):
@@ -866,49 +857,21 @@
         return results
 
     def check_geospatial_vars_have_attrs(self, ds):
-=======
-    def check_accuracy(self, ds):
->>>>>>> a7f3fcfe
-        """
-        Special check for accuracy when in the salinity context.
-        https://github.com/ioos/compliance-checker/issues/839
-
-        Parameters
-        ----------
-        ds: netCDF4.Dataset
-
-        Returns
-        -------
-        list of Results objects
-        """
-
-        results = []
-        msg = (
-            "Variable '{v}' attribute 'accuracy' should have the " "same units as '{v}'"
-        )
-        for v in get_geophysical_variables(ds):
-            _v = ds.variables[v]
-            std_name = getattr(_v, "standard_name", None)
-            gts_ingest = getattr(_v, "gts_ingest", None)
-            if (std_name == "sea_water_practical_salinity") and (gts_ingest == "true"):
-                msg = (
-                    "Variable '{v}' should have an 'accuracy' attribute "
-                    "that is numeric and of the same units as '{v}'"
-                )
-                r = isinstance(getattr(_v, "accuracy", None), Number)
-            else:  # only test if exists
-                r = getattr(_v, "accuracy", None) is not None
-
-            results.append(
-                Result(
-                    BaseCheck.MEDIUM,
-                    r,
-                    f"geophysical_variable:accuracy",
-                    [msg.format(v=v)],
-                )
-            )
-
-        return results
+        """                                                                                                                                                                                                                                   
+        All geospatial variables must have certain attributes.                                                                                                                                                                                
+                                                                                                                                                                                                                                              
+        Parameters                                                                                                                                                                                                                            
+        ----------                                                                                                                                                                                                                            
+        ds: netCDF4.Dataset                                                                                                                                                                                                                   
+                                                                                                                                                                                                                                              
+        Returns                                                                                                                                                                                                                               
+        -------                                                                                                                                                                                                                               
+        list: list of Result objects                                                                                                                                                                                                          
+        """                                                                                                                                                                                                                                   
+                                                                                                                                                                                                                                              
+        return self._check_vars_have_attrs(                                                                                                                                                                                                   
+            ds, get_coordinate_variables(ds), self.geospat_check_var_attrs                                                                                                                                                                    
+        )
 
     def _check_vars_have_attrs(self, ds, vars_to_check, atts_to_check):
         """
@@ -1790,61 +1753,32 @@
 
             # make_model
             mm = getattr(_v, "make_model", None)
-<<<<<<< HEAD
-            valid = (isinstance(mm, str))
-=======
+
             valid = isinstance(mm, str)
->>>>>>> a7f3fcfe
             results.append(
                 Result(
                     BaseCheck.MEDIUM,
                     valid,
                     "instrument_variable:make_model",
-<<<<<<< HEAD
                     None if valid else [f"Attribute {v}:make_model ({mm}) should be a string"]
-=======
-                    None
-                    if valid
-                    else [f"Attribute {v}:make_model ({mm}) should be a string"],
->>>>>>> a7f3fcfe
                 )
             )
 
             # calibration_date
             cd = getattr(_v, "calibration_date", "")
             # thanks folks https://stackoverflow.com/questions/41129921/validate-an-iso-8601-datetime-string-in-python
-<<<<<<< HEAD
             valid = bool(re.match(r'^(-?(?:[1-9][0-9]*)?[0-9]{4})-(1[0-2]|0[1-9])-(3[01]|0[1-9]|[12][0-9])T(2[0-3]|[01][0-9]):([0-5][0-9]):([0-5][0-9])(\.[0-9]+)?(Z|[+-](?:2[0-3]|[01][0-9]):[0-5][0-9])?$', cd))
-=======
-            valid = bool(
-                re.match(
-                    r"^(-?(?:[1-9][0-9]*)?[0-9]{4})-(1[0-2]|0[1-9])-(3[01]|0[1-9]|[12][0-9])T(2[0-3]|[01][0-9]):([0-5][0-9]):([0-5][0-9])(\.[0-9]+)?(Z|[+-](?:2[0-3]|[01][0-9]):[0-5][0-9])?$",
-                    cd,
-                )
-            )
->>>>>>> a7f3fcfe
             results.append(
                 Result(
                     BaseCheck.MEDIUM,
                     valid,
                     "instrument_variable:calibration_date",
-<<<<<<< HEAD
                     None if valid else [f"Attribute {v}:calibration_date ({cd}) should be an ISO-8601 string"]
-=======
-                    None
-                    if valid
-                    else [
-                        f"Attribute {v}:calibration_date ({cd}) should be an ISO-8601 string"
-                    ],
->>>>>>> a7f3fcfe
                 )
             )
 
         return results
-<<<<<<< HEAD
-=======
-
->>>>>>> a7f3fcfe
+
 
 class IOOSBaseSOSCheck(BaseCheck):
     _cc_spec = "ioos_sos"

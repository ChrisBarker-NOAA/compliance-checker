#!/usr/bin/env python
# -*- coding: utf-8 -*-
from __future__ import unicode_literals, division, print_function
from compliance_checker.base import BaseCheck, BaseNCCheck, Result, TestCtx
from compliance_checker.cf.appendix_d import (dimless_vertical_coordinates,
                                              no_missing_terms)
from compliance_checker.cf.appendix_f import grid_mapping_dict
from compliance_checker.cf import util
from compliance_checker import cfutil
from cf_units import Unit
from functools import wraps
from collections import defaultdict
from warnings import warn
import numpy as np
import os
import regex
import sys

import logging

logger = logging.getLogger(__name__)


try:
    basestring
except NameError:
    basestring = str


def print_exceptions(f):
    @wraps(f)
    def wrapper(*args, **kwargs):
        try:
            return f(*args, **kwargs)
        except Exception as e:
            from traceback import print_exc
            print_exc()
    return wrapper


__stdname_table__ = "v29"


# helper to see if we should do DSG tests
def is_likely_dsg(func):
    @wraps(func)
    def _dec(s, ds):
        if hasattr(ds, 'featureType'):
            return func(s, ds)

        # @TODO: skips if we have formalized skips
        return None

    return _dec


class CFBaseCheck(BaseCheck):
    register_checker = True
    _cc_spec = 'cf'
    # TODO: break out into subclasses once CF-1.7 is a working standard
    _cc_spec_version = '1.6'
    _cc_description = 'Climate and Forecast Conventions (CF)'
    _cc_url = 'http://cfconventions.org'
    _cc_display_headers = {
        3: 'Errors',
        2: 'Warnings',
        1: 'Info'
    }

    """
    CF Convention Checker (1.6)

    These checks are translated documents:
        http://cf-pcmdi.llnl.gov/documents/cf-conventions/1.6/cf-conventions.html
        http://cf-pcmdi.llnl.gov/conformance/requirements-and-recommendations/1.6/
    """

    def __init__(self):
        # The compliance checker can be run on multiple datasets in a single
        # instantiation, so caching values has be done by the unique identifier
        # for each dataset loaded.

        # Each default dict is a key, value mapping from the dataset object to
        # a list of variables
        self._coord_vars       = defaultdict(list)
        self._ancillary_vars   = defaultdict(list)
        self._clim_vars        = defaultdict(list)
        self._metadata_vars    = defaultdict(list)
        self._boundary_vars    = defaultdict(list)
        self._geophysical_vars = defaultdict(list)
        self._aux_coords       = defaultdict(list)

        self._std_names        = util.StandardNameTable()

    ################################################################################
    #
    # Helper Methods - var classifications, etc
    #
    ################################################################################

    def setup(self, ds):
        """
        Initialize various special variable types within the class.
        Mutates a number of instance variables.

        :param netCDF4.Dataset ds: An open netCDF dataset
        """
        self._find_coord_vars(ds)
        self._find_aux_coord_vars(ds)
        self._find_ancillary_vars(ds)
        self._find_clim_vars(ds)
        self._find_boundary_vars(ds)
        self._find_metadata_vars(ds)
        self._find_cf_standard_name_table(ds)
        self._find_geophysical_vars(ds)

    def _find_cf_standard_name_table(self, ds):
        '''
        Parse out the `standard_name_vocabulary` attribute and download that
        version of the cf standard name table.  If the standard name table has
        already been downloaded, use the cached version.  Modifies `_std_names`
        attribute to store standard names.  Returns True if the file exists and
        False if it fails to download.

        :param netCDF4.Dataset ds: An open netCDF dataset
        :rtype: bool
        '''
        # Get the standard name vocab
        standard_name_vocabulary = getattr(ds, 'standard_name_vocabulary', '')

        # Try to parse this attribute to get version
        version = None
        if 'cf standard name table' in standard_name_vocabulary.lower():
            version = [s.strip('(').strip(')').strip('v').strip(',') for s in standard_name_vocabulary.split()]
            # This assumes that table version number won't start with 0.
            version = [s for s in version if s.isdigit() and len(s) <= 2 and not s.startswith('0')]
            if len(version) > 1:
                return False
            else:
                version = version[0]
        else:
            # Can't parse the attribute, use the packaged version
            return False

        if version.startswith('v'):  # i.e 'v34' -> '34' drop the v
            version = version[1:]

        # If the packaged version is what we're after, then we're good
        if version == self._std_names._version:
            print("Using packaged standard name table v{0}".format(version), file=sys.stderr)
            return False

        # Try to download the version specified
        try:
            data_directory = util.create_cached_data_dir()
            location = os.path.join(data_directory, 'cf-standard-name-table-test-{0}.xml'.format(version))
            # Did we already download this before?
            if not os.path.isfile(location):
                util.download_cf_standard_name_table(version, location)
                print("Using downloaded standard name table v{0}".format(version), file=sys.stderr)
            else:
                print("Using cached standard name table v{0} from {1}".format(version, location), file=sys.stderr)

            self._std_names = util.StandardNameTable(location)
            return True
        except Exception as e:
            # There was an error downloading the CF table. That's ok, we'll just use the packaged version
            warn("Problem fetching standard name table:\n{0}\n"
                 "Using packaged v{1}".format(e, self._std_names._version))
            return False

    def _find_coord_vars(self, ds, refresh=False):
        '''
        Returns a list of variable names that identify as coordinate variables.

        The result is cached by the passed in dataset object inside of this
        checker. Pass refresh=True to redo the cached value.

        :param netCDF4.Dataset ds: An open netCDF dataset
        :param bool refresh: if refresh is set to True, the cache is
                             invalidated.
        :rtype: list
        :return: A list of variables names (str) that are defined as coordinate
                 variables in the dataset ds.
        '''
        if ds in self._coord_vars and refresh is False:
            return self._coord_vars[ds]

        self._coord_vars[ds] = cfutil.get_coordinate_variables(ds)

        return self._coord_vars[ds]

    def _find_aux_coord_vars(self, ds, refresh=False):
        '''
        Returns a list of auxiliary coordinate variables

        An auxiliary coordinate variable is any netCDF variable that contains
        coordinate data, but is not a coordinate variable (in the sense of the term
        defined by CF).

        :param netCDF4.Dataset ds: An open netCDF dataset
        :param bool refresh: if refresh is set to True, the cache is
                             invalidated.
        :rtype: list
        :return: List of variable names (str) that are defined to be auxiliary
                 coordinate variables.
        '''
        if self._aux_coords.get(ds, None) and refresh is False:
            return self._aux_coords[ds]

        self._aux_coords[ds] = cfutil.get_auxiliary_coordinate_variables(ds)
        return self._aux_coords[ds]

    def _find_ancillary_vars(self, ds, refresh=False):
        '''
        Returns a list of variable names that are defined as ancillary
        variables in the dataset ds.

        An ancillary variable generally is a metadata container and referenced
        from other variables via a string reference in an attribute.

        - via ancillary_variables (3.4)
        - "grid mapping var" (5.6)
        - TODO: more?

        The result is cached by the passed in dataset object inside of this
        checker. Pass refresh=True to redo the cached value.

        :param netCDF4.Dataset ds: An open netCDF dataset
        :param bool refresh: if refresh is set to True, the cache is
                             invalidated.
        :rtype: list
        :return: List of variable names (str) that are defined as ancillary
                 variables in the dataset ds.
        '''

        # Used the cached version if it exists and is not empty
        if self._ancillary_vars.get(ds, None) and refresh is False:
            return self._ancillary_vars[ds]

        # Invalidate the cache at all costs
        self._ancillary_vars[ds] = []

        for name, var in ds.variables.items():
            if hasattr(var, 'ancillary_variables'):
                for anc_name in var.ancillary_variables.split(" "):
                    if anc_name in ds.variables:
                        self._ancillary_vars[ds].append(anc_name)

            if hasattr(var, 'grid_mapping'):
                gm_name = var.grid_mapping
                if gm_name in ds.variables:
                    self._ancillary_vars[ds].append(gm_name)

        return self._ancillary_vars[ds]

    def _find_metadata_vars(self, ds, refresh=False):
        '''
        Returns a list of netCDF variable instances for those that are likely metadata variables

        :param netCDF4.Dataset ds: An open netCDF dataset
        :param bool refresh: if refresh is set to True, the cache is
                             invalidated.
        :rtype: list
        :return:   List of variable names (str) that are likely metadata
                   variable candidates.

        '''
        if self._metadata_vars.get(ds, None) and refresh is False:
            return self._metadata_vars[ds]

        self._metadata_vars[ds] = []
        for name, var in ds.variables.items():

            if name in self._find_ancillary_vars(ds) or name in self._find_coord_vars(ds):
                continue

            if name in ('platform_name', 'station_name', 'instrument_name', 'station_id', 'platform_id', 'surface_altitude'):
                self._metadata_vars[ds].append(name)

            elif getattr(var, 'cf_role', '') != '':
                self._metadata_vars[ds].append(name)

            elif getattr(var, 'standard_name', None) is None and len(var.dimensions) == 0:
                self._metadata_vars[ds].append(name)

        return self._metadata_vars[ds]

    def _find_geophysical_vars(self, ds, refresh=False):
        '''
        Returns a list of geophysical variables.  Modifies
        `self._geophysical_vars`

        :param netCDF4.Dataset ds: An open netCDF dataset
        :param bool refresh: if refresh is set to True, the cache is
                             invalidated.
        :rtype: list
        :return: A list containing strings with geophysical variable
                 names.
        '''
        if self._geophysical_vars.get(ds, None) and refresh is False:
            return self._geophysical_vars[ds]

        self._geophysical_vars[ds] = cfutil.get_geophysical_variables(ds)

        return self._geophysical_vars[ds]

    def _find_clim_vars(self, ds, refresh=False):
        '''
        Returns a list of variables that are likely to be climatology variables based on CF §7.4

        :param netCDF4.Dataset ds: An open netCDF dataset
        :param bool refresh: if refresh is set to True, the cache is
                             invalidated.
        :rtype: list
        :return: A list containing strings with geophysical variable
                 names.
        '''

        if self._clim_vars.get(ds, None) and refresh is False:
            return self._clim_vars[ds]

        climatology_variable = cfutil.get_climatology_variable(ds)
        if climatology_variable:
            self._clim_vars[ds].append(climatology_variable)

        return self._clim_vars[ds]

    def _find_boundary_vars(self, ds, refresh=False):
        '''
        Returns dictionary of boundary variables mapping the variable instance
        to the name of the variable acting as a boundary variable.

        :param netCDF4.Dataset ds: An open netCDF dataset
        :param bool refresh: if refresh is set to True, the cache is
                             invalidated.
        :rtype: list
        :return: A list containing strings with boundary variable names.
        '''
        if self._boundary_vars.get(ds, None) and refresh is False:
            return self._boundary_vars[ds]

        self._boundary_vars[ds] = cfutil.get_cell_boundary_variables(ds)

        return self._boundary_vars[ds]

    ###############################################################################
    #
    # Chapter 2: NetCDF Files and Components
    #
    ###############################################################################

    def check_data_types(self, ds):
        '''
        Checks the data type of all netCDF variables to ensure they are valid
        data types under CF.

        CF §2.2 The netCDF data types char, byte, short, int, float or real, and
        double are all acceptable

        :param netCDF4.Dataset ds: An open netCDF dataset
        :rtype: compliance_checker.base.Result
        '''
        fails = []
        total = len(ds.variables)

        for k, v in ds.variables.items():
            if v.dtype not in [np.character,
                               np.dtype('c'),
                               np.dtype('b'),
                               np.dtype('i4'),
                               np.int32,
                               np.float32,
                               np.double,
                               'int16',
                               'float32'
                               ]:

                fails.append('The variable {} failed because the datatype is {}'.format(k, v.datatype))
        return Result(BaseCheck.HIGH, (total - len(fails), total), '§2.2 Valid netCDF data types', msgs=fails)

    def check_naming_conventions(self, ds):
        '''
        Checks the variable names to ensure they are valid CF variable names under CF.

        CF §2.3 Variable, dimension and attribute names should begin with a letter
        and be composed of letters, digits, and underscores.

        :param netCDF4.Dataset ds: An open netCDF dataset
        :rtype: compliance_checker.base.Result
        '''
        ret_val = []
        variable_naming = TestCtx(BaseCheck.MEDIUM, '§2.3 Naming Conventions for variables')
        dimension_naming = TestCtx(BaseCheck.MEDIUM, '§2.3 Naming Conventions for dimensions')
        attribute_naming = TestCtx(BaseCheck.MEDIUM, '§2.3 Naming Conventions for attributes')

        ignore_attributes = [
            '_FillValue',
            'DODS',
            '_ChunkSizes',
            '_Coordinate',
            '_Unsigned'
        ]

        rname = regex.compile("^[A-Za-z][A-Za-z0-9_]*$")

        for name, variable in ds.variables.items():
            variable_naming.assert_true(rname.match(name) is not None,
                                        "variable {} should begin with a letter and be composed of "
                                        "letters, digits, and underscores".format(name))

            # Keep track of all the attributes, we'll need to check them
            for attr in variable.ncattrs():
                if attr in ignore_attributes:
                    continue
                # Special attributes made by THREDDS
                if attr.startswith('DODS'):
                    continue
                # Ignore model produced attributes
                if attr.startswith('_Coordinate'):
                    continue
                attribute_naming.assert_true(rname.match(attr) is not None,
                                             "attribute {}:{} should begin with a letter and be composed of "
                                             "letters, digits, and underscores".format(name, attr))

        ret_val.append(variable_naming.to_result())

        for dimension in ds.dimensions:
            dimension_naming.assert_true(rname.match(dimension) is not None,
                                         "dimension {} should begin with a latter and be composed of "
                                         "letters, digits, and underscores".format(dimension))
        ret_val.append(dimension_naming.to_result())

        for global_attr in ds.ncattrs():
            if global_attr.startswith('DODS'):
                continue
            attribute_naming.assert_true(rname.match(global_attr) is not None,
                                         "global attribute {} should begin with a letter and be composed of "
                                         "letters, digits, and underscores".format(global_attr))
        ret_val.append(attribute_naming.to_result())

        return ret_val

    def check_names_unique(self, ds):
        '''
        Checks the variable names for uniqueness regardless of case.

        CF §2.3 names should not be distinguished purely by case, i.e., if case
        is disregarded, no two names should be the same.

        :param netCDF4.Dataset ds: An open netCDF dataset
        :rtype: compliance_checker.base.Result
        '''
        fails = []
        total = len(ds.variables)
        names = defaultdict(int)

        for k in ds.variables:
            names[k.lower()] += 1

        fails = ['Variables are not case sensitive. Duplicate variables named: %s' % k for k, v in names.items() if v > 1]
        return Result(BaseCheck.MEDIUM, (total - len(fails), total), '§2.3 Unique variable names', msgs=fails)

    def check_dimension_names(self, ds):
        '''
        Checks variables contain no duplicate dimension names.

        CF §2.4 A variable may have any number of dimensions, including zero,
        and the dimensions must all have different names.

        :param netCDF4.Dataset ds: An open netCDF dataset
        :rtype: compliance_checker.base.Result
        '''
        fails = []
        total = len(ds.variables)

        for k, v in ds.variables.items():
            dims = defaultdict(int)
            for d in v.dimensions:
                dims[d] += 1

            for dimension, count in dims.items():
                if count > 1:
                    fails.append("%s has two or more dimensions named %s" % (k, dimension))

        return Result(BaseCheck.HIGH, (total - len(fails), total), '§2.4 Unique dimensions', msgs=fails)

    def check_dimension_order(self, ds):
        '''
        Checks each variable's dimension order to ensure that the order is
        consistent and in order under CF §2.4

        CF §2.4 If any or all of the dimensions of a variable have the
        interpretations of "date or time" (T), "height or depth" (Z),
        "latitude" (Y), or "longitude" (X) then we recommend, those dimensions
        to appear in the relative order T, then Z, then Y, then X in the CDL
        definition corresponding to the file. All other dimensions should,
        whenever possible, be placed to the left of the spatiotemporal
        dimensions.

        :param netCDF4.Dataset ds: An open netCDF dataset
        :rtype: compliance_checker.base.Result
        '''
        valid_dimension_order = TestCtx(BaseCheck.MEDIUM, '§2.4 Dimension Order')
        # Build a map from coordinate variable to axis
        coord_axis_map = self._get_coord_axis_map(ds)

        # Check each variable's dimension order, excluding climatology and
        # bounds variables
        any_clim = cfutil.get_climatology_variable(ds)
        any_bounds = cfutil.get_cell_boundary_variables(ds)
        for name, variable in ds.variables.items():
            # Skip bounds/climatology variables, as they should implicitly
            # have the same order except for the bounds specific dimension.
            # This is tested later in the respective checks
            if name in any_bounds or name == any_clim:
                continue

            # Skip strings/labels
            if hasattr(variable.dtype, 'char') and variable.dtype.char == 'S':
                continue
            elif variable.dtype == str:
                continue

            if variable.dimensions:
                dimension_order = self._get_dimension_order(ds, name, coord_axis_map)
                valid_dimension_order.assert_true(self._dims_in_order(dimension_order),
                                                  "{}'s dimensions are not in the recommended order "
                                                  "T, Z, Y, X. They are {}"
                                                  "".format(name, self._get_pretty_dimension_order(ds, name)))

        return valid_dimension_order.to_result()

    def _get_coord_axis_map(self, ds):
        '''
        Returns a dictionary mapping each coordinate to a letter identifier
        describing the _kind_ of coordinate.

        :param netCDF4.Dataset ds: An open netCDF dataset

        :rtype: dict
        :return: A dictionary with variable names mapped to axis abbreviations,
                 i.e. {'longitude': 'X', ... 'pressure': 'Z'}
        '''
        expected = ['T', 'Z', 'Y', 'X']
        coord_vars = self._find_coord_vars(ds)
        coord_axis_map = {}

        # L - Unlimited Coordinates
        # T - Time coordinates
        # Z - Depth/Altitude Coordinate
        # Y - Y-Coordinate (latitude)
        # X - X-Coordinate (longitude)
        # A - Auxiliary Coordinate
        # I - Instance Coordinate

        time_variables = cfutil.get_time_variables(ds)
        lat_variables = cfutil.get_latitude_variables(ds)
        lon_variables = cfutil.get_longitude_variables(ds)
        z_variables = cfutil.get_z_variables(ds)

        for coord_name in coord_vars:
            coord_var = ds.variables[coord_name]
            axis = getattr(coord_var, 'axis', None)
            standard_name = getattr(coord_var, 'standard_name', None)

            # Unlimited dimensions must come first
            if ds.dimensions[coord_name].isunlimited():
                coord_axis_map[coord_name] = 'L'
            # axis takes precedence over standard_name
            elif axis in expected:
                coord_axis_map[coord_name] = axis
            elif standard_name == 'time':
                coord_axis_map[coord_name] = 'T'
            elif standard_name == 'longitude':
                coord_axis_map[coord_name] = 'X'
            elif standard_name == 'latitude':
                coord_axis_map[coord_name] = 'Y'
            elif standard_name in ['height', 'depth', 'altitude']:
                coord_axis_map[coord_name] = 'Z'
            elif cfutil.is_compression_coordinate(ds, coord_name):
                coord_axis_map[coord_name] = 'C'
            elif coord_name in time_variables:
                coord_axis_map[coord_name] = 'T'
            elif coord_name in z_variables:
                coord_axis_map[coord_name] = 'Z'
            elif coord_name in lat_variables:
                coord_axis_map[coord_name] = 'Y'
            elif coord_name in lon_variables:
                coord_axis_map[coord_name] = 'X'
            else:
                # mark the coordinate variable as unknown
                coord_axis_map[coord_name] = 'U'

        for dimension in self._get_instance_dimensions(ds):
            if dimension not in coord_axis_map:
                coord_axis_map[dimension] = 'I'

        # Dimensions of auxiliary coordinate variables will be marked with A.
        # This is useful to help determine if the dimensions are used like a
        # mapping from grid coordinates to physical lat/lon
        for coord_name in self._find_aux_coord_vars(ds):
            coord_var = ds.variables[coord_name]
            # Skip label auxiliary coordinates
            if coord_var.dtype.char == 'S':
                continue
            for dimension in coord_var.dimensions:
                if dimension not in coord_axis_map:
                    coord_axis_map[dimension] = 'A'

        # If a dimension does not have a coordinate variable mark it as unknown
        # 'U'
        for dimension in ds.dimensions:
            if dimension not in coord_axis_map:
                coord_axis_map[dimension] = 'U'

        return coord_axis_map

    def _get_instance_dimensions(self, ds):
        '''
        Returns a list of dimensions marked as instance dimensions

        :param netCDF4.Dataset ds: An open netCDF dataset

        :rtype: list
        :returns: A list of variable dimensions
        '''
        ret_val = []
        for variable in ds.get_variables_by_attributes(cf_role=lambda x: isinstance(x, basestring)):
            if variable.ndim > 0:
                ret_val.append(variable.dimensions[0])
        return ret_val

    def _get_pretty_dimension_order(self, ds, name):
        '''
        Returns a comma seperated string of the dimensions for a specified
        variable

        :param netCDF4.Dataset ds: An open netCDF dataset
        :param str name: A string with a valid NetCDF variable name for the
                         dataset
        :rtype: str
        :return: A comma separated string of the variable's dimensions
        '''
        dim_names = []
        for dim in ds.variables[name].dimensions:
            dim_name = dim
            if ds.dimensions[dim].isunlimited():
                dim_name += ' (Unlimited)'
            dim_names.append(dim_name)
        return ', '.join(dim_names)

    def _get_dimension_order(self, ds, name, coord_axis_map):
        '''
        Returns a list of strings corresponding to the named axis of the dimensions for a variable.

        Example::
            self._get_dimension_order(ds, 'temperature', coord_axis_map)
            --> ['T', 'Y', 'X']

        :param netCDF4.Dataset ds: An open netCDF dataset
        :param str name: Name of the variable
        :param dict coord_axis_map: A dictionary mapping each coordinate variable and dimension to a named axis

        :rtype: list
        :return: A list of strings corresponding to the named axis of the dimensions for a variable
        '''

        retval = []
        variable = ds.variables[name]
        for dim in variable.dimensions:
            retval.append(coord_axis_map[dim])
        return retval

    def _dims_in_order(self, dimension_order):
        '''
        :param list dimension_order: A list of axes
        :rtype: bool
        :return: Returns True if the dimensions are in order U*, T, Z, Y, X,
                 False otherwise
        '''
        regx = regex.compile(r'^[^TZYX]*T?Z?Y?X?$')
        dimension_string = ''.join(dimension_order)
        return regx.match(dimension_string) is not None

    def check_fill_value_outside_valid_range(self, ds):
        '''
        Checks each variable's _FillValue to ensure that it's in valid_range or
        between valid_min and valid_max according to CF §2.5.1

        CF §2.5.1 The _FillValue should be outside the range specified by
        valid_range (if used) for a variable.

        :param netCDF4.Dataset ds: An open netCDF dataset
        :rtype: list
        :return: List of Results
        '''
        valid_fill_range = TestCtx(BaseCheck.MEDIUM,
                                   '§2.5.1 Fill Values should be outside the range specified by valid_range')

        for name, variable in ds.variables.items():
            # If the variable doesn't have a defined _FillValue don't check it.

            if not hasattr(variable, '_FillValue'):
                continue

            fill_value = variable._FillValue

            attrs = variable.ncattrs()

            if 'valid_range' in attrs:
                if isinstance(variable.valid_range, basestring):
                    valid_fill_range.assert_true(False, '{}:valid_range must be a numeric type not a string'.format(name))
                    continue
                rmin, rmax = variable.valid_range
                spec_by = 'valid_range'

            elif 'valid_min' in attrs and 'valid_max' in attrs:
                if isinstance(variable.valid_min, basestring):
                    valid_fill_range.assert_true(False, '{}:valid_min must be a numeric type not a string'.format(name))
                if isinstance(variable.valid_max, basestring):
                    valid_fill_range.assert_true(False, '{}:valid_max must be a numeric type not a string'.format(name))
                if isinstance(variable.valid_min, basestring) or \
                   isinstance(variable.valid_max, basestring):
                    continue
                rmin = variable.valid_min
                rmax = variable.valid_max
                spec_by = 'valid_min/valid_max'
            else:
                continue

            if np.isnan(fill_value):
                valid = True
            else:
                valid = (fill_value < rmin or fill_value > rmax)

            valid_fill_range.assert_true(valid,
                                         "{}:_FillValue ({}) should be outside the range specified by {} ({}, {})"
                                         "".format(name, fill_value, spec_by, rmin, rmax))

        return valid_fill_range.to_result()

    def check_conventions_are_cf_16(self, ds):
        '''
        Check the global attribute conventions to contain CF-1.6

        CF §2.6.1 the NUG defined global attribute Conventions to the string
        value "CF-1.6"

        :param netCDF4.Dataset ds: An open netCDF dataset
        :rtype: compliance_checker.base.Result
        '''

        valid = False
        reasoning = []
        if hasattr(ds, 'Conventions'):
            conventions = regex.split(',|\s+', getattr(ds, 'Conventions', ''))
            for convention in conventions:
                if convention == 'CF-1.6':
                    valid = True
                    break
            else:
                reasoning = ['Conventions global attribute does not contain '
                             '"CF-1.6". The CF Checker only supports CF-1.6 '
                             'at this time.']
        else:
            valid = False
            reasoning = ['Conventions field is not present']
        return Result(BaseCheck.MEDIUM, valid, '§2.6.1 Global Attribute Conventions includes CF-1.6', msgs=reasoning)

    def check_convention_globals(self, ds):
        '''
        Check the common global attributes are strings if they exist.

        CF §2.6.2 title/history global attributes, must be strings. Do not need
        to exist.

        :param netCDF4.Dataset ds: An open netCDF dataset
        :rtype: list
        :return: List of Results
        '''
        attrs = ['title', 'history']

        valid_globals = TestCtx(BaseCheck.MEDIUM, '§2.6.2 Recommended Global Attributes')

        for attr in attrs:
            dataset_attr = getattr(ds, attr, None)
            is_string = isinstance(dataset_attr, basestring)
            valid_globals.assert_true(is_string and len(dataset_attr),
                                      "global attribute {} should exist and be a non-empty string"
                                      "".format(attr))

        return valid_globals.to_result()

    def check_convention_possibly_var_attrs(self, ds):
        """
        Check variable and global attributes are strings for recommended attributes under CF §2.6.2

        CF §2.6.2 institution, source, references, and comment, either global
        or assigned to individual variables.  When an attribute appears both
        globally and as a variable attribute, the variable's version has
        precedence.  Must be strings.

        :param netCDF4.Dataset ds: An open netCDF dataset
        :rtype: list
        :return: List of Results
        """
        # The attrs are optional and only needs to be a string and non-empty if it
        # exists.
        attrs = ['institution', 'source', 'references', 'comment']

        valid_attributes = TestCtx(BaseCheck.MEDIUM, '§2.6.2 Recommended Attributes')

        attr_bin = set()
        # If the attribute is defined for any variable, check it and mark in
        # the set that we've seen it at least once.
        for name, variable in ds.variables.items():
            for attribute in variable.ncattrs():
                varattr = getattr(variable, attribute)
                if attribute in attrs:
                    is_string = isinstance(varattr, basestring)
                    valid_attributes.assert_true(is_string and len(varattr) > 0,
                                                 "{}:{} should be a non-empty string"
                                                 "".format(name, attribute))
                    attr_bin.add(attribute)

        # Check all the global attributes too and mark if we've seen them
        for attribute in ds.ncattrs():
            dsattr = getattr(ds, attribute)
            if attribute in attrs:
                is_string = isinstance(dsattr, basestring)
                valid_attributes.assert_true(is_string and len(dsattr) > 0,
                                             "{} global attribute should be a non-empty string"
                                             "".format(attribute))
                attr_bin.add(attribute)

        return valid_attributes.to_result()

    ###############################################################################
    #
    # Chapter 3: Description of the Data
    #
    ###############################################################################

    def check_units(self, ds):
        '''
        Check the units attribute for all variables to ensure they are CF
        compliant under CF §3.1

        CF §3.1 The units attribute is required for all variables that represent dimensional quantities
        (except for boundary variables defined in Section 7.1, "Cell Boundaries" and climatology variables
        defined in Section 7.4, "Climatological Statistics").

        Units are not required for dimensionless quantities. A variable with no units attribute is assumed
        to be dimensionless. However, a units attribute specifying a dimensionless unit may optionally be
        included.

        - units required
        - type must be recognized by udunits
        - if standard name specified, must be consistent with standard name table, must also be consistent with a
          specified cell_methods attribute if present

        :param netCDF4.Dataset ds: An open netCDF dataset
        :rtype: list
        :return: List of results
        '''
        ret_val = []

        coordinate_variables = self._find_coord_vars(ds)
        auxiliary_coordinates = self._find_aux_coord_vars(ds)
        geophysical_variables = self._find_geophysical_vars(ds)
        unit_required_variables = coordinate_variables + auxiliary_coordinates + geophysical_variables

        for name in set(unit_required_variables):
            # For reduced horizontal grids, the compression index variable does
            # not require units.
            if cfutil.is_compression_coordinate(ds, name):
                continue

            variable = ds.variables[name]

            # Skip instance coordinate variables
            if getattr(variable, 'cf_role', None) is not None:
                continue

            # Skip labels
            if variable.dtype.char == 'S':
                continue

            standard_name = getattr(variable, 'standard_name', None)
            standard_name, standard_name_modifier = self._split_standard_name(standard_name)

            units = getattr(variable, 'units', None)

            valid_units = self._check_valid_cf_units(ds, name)
            ret_val.append(valid_units)

            units_attr_is_string = TestCtx(BaseCheck.MEDIUM,
                                "§3.1 Variable {}'s units attribute is a string".format(variable.name))
            # side effects, but better than teasing out the individual result
            if units_attr_is_string.assert_true(isinstance(units, basestring),
                                                "'units' attribute must be a string compatible with UDUNITS"):
                valid_udunits = self._check_valid_udunits(ds, name)
                ret_val.append(valid_udunits)
            ret_val.append(units_attr_is_string.to_result())

            if isinstance(standard_name, basestring):
                valid_standard_units = self._check_valid_standard_units(ds,
                                                                        name)
                ret_val.append(valid_standard_units)

        return ret_val

    def _split_standard_name(self, standard_name):
        '''
        Returns a tuple of the standard_name and standard_name modifier

        Nones are used to represent the absence of a modifier or standard_name

        :rtype: tuple
        :return: 2-tuple of standard_name and modifier as strings
        '''

        if isinstance(standard_name, basestring) and ' ' in standard_name:
            return standard_name.split(' ', 1)
        # if this isn't a string, then it doesn't make sense to split
        # -- treat value as standard name with no modifier
        else:
            return standard_name, None

    def _check_valid_cf_units(self, ds, variable_name):
        '''
        Checks that the variable contains units attribute, the attribute is a
        string and the value is not deprecated by CF

        :param netCDF4.Dataset ds: An open netCDF dataset
        :param str variable_name: Name of the variable to be checked
        :rtype:
        :return: List of results
        '''

        # This list is straight from section 3
        deprecated = ['level', 'layer', 'sigma_level']
        variable = ds.variables[variable_name]

        units = getattr(variable, 'units', None)
        standard_name_full = getattr(variable, 'standard_name', None)
        standard_name, standard_name_modifier = self._split_standard_name(standard_name_full)
        std_name_units_dimensionless = cfutil.is_dimensionless_standard_name(self._std_names._root,
                                                               standard_name)
        # Is this even in the database? also, if there is no standard_name,
        # there's no way to know if it is dimensionless.
        should_be_dimensionless = (variable.ndim == 0 or variable.dtype.char == 'S' or
                                   std_name_units_dimensionless or standard_name is None)

        # 1) Units must exist
        valid_units = TestCtx(BaseCheck.HIGH, '§3.1 Variable {} contains valid CF units'.format(variable_name))
        valid_units.assert_true(should_be_dimensionless or units is not None,
                                'units attribute is required for {} when variable is not a dimensionless quantity'.format(variable_name))

        # Don't bother checking the rest
        if units is None and not should_be_dimensionless:
            return valid_units.to_result()
        # 2) units attribute must be a string
        valid_units.assert_true(should_be_dimensionless or isinstance(units, basestring),
                                'units attribute for {} needs to be a string'.format(variable_name))

        # 3) units are not deprecated
        valid_units.assert_true(units not in deprecated,
                                'units for {}, "{}" are deprecated by CF 1.6'.format(variable_name, units))

        return valid_units.to_result()

    def _check_valid_udunits(self, ds, variable_name):
        '''
        Checks that the variable's units are contained in UDUnits

        :param netCDF4.Dataset ds: An open netCDF dataset
        :param str variable_name: Name of the variable to be checked
        '''
        variable = ds.variables[variable_name]

        units = getattr(variable, 'units', None)
<<<<<<< HEAD
        standard_name = getattr(variable, 'standard_name', None)
        standard_name, standard_name_modifier = self._split_standard_name(standard_name)
        std_name_units_dimensionless = cfutil.is_dimensionless_standard_name(self._std_names._root,
=======
        standard_name_base = getattr(variable, 'standard_name', None)
        standard_name, standard_name_modifier = self._split_standard_name(standard_name_base)
        std_name_unitless = cfutil.get_unitless_standard_names(self._std_names._root,
>>>>>>> 89d362c0
                                                               standard_name)

        # If the variable is supposed to be dimensionless, it automatically passes
        should_be_dimensionless = (
            variable.ndim == 0 or
            variable.dtype.char == 'S' or
            std_name_units_dimensionless
        )

        valid_udunits = TestCtx(BaseCheck.LOW,
                                "§3.1 Variable {}'s units are contained in UDUnits".format(variable_name))
        are_udunits = (units is not None and util.units_known(units))
        valid_udunits.assert_true(should_be_dimensionless or are_udunits,
                                  'units for {}, "{}" are not recognized by udunits'.format(variable_name, units))
        return valid_udunits.to_result()

    def _check_valid_standard_units(self, ds, variable_name):
        '''
        Checks that the variable's units are appropriate for the standard name
        according to the CF standard name table and coordinate sections in CF
        1.6

        :param netCDF4.Dataset ds: An open netCDF dataset
        :param str variable_name: Name of the variable to be checked
        '''
        variable = ds.variables[variable_name]
        units = getattr(variable, 'units', None)
        standard_name = getattr(variable, 'standard_name', None)

        valid_standard_units = TestCtx(BaseCheck.HIGH,
                                       "§3.1 Variable {}'s units are appropriate for "
                                       "the standard_name {}".format(variable_name,
                                                                     standard_name or "unspecified"))

        # If the variable is supposed to be dimensionless, it automatically passes
        std_name_units_dimensionless = cfutil.is_dimensionless_standard_name(self._std_names._root,
                                                               standard_name)

        standard_name, standard_name_modifier = self._split_standard_name(standard_name)

        standard_entry = self._std_names.get(standard_name, None)
        if standard_entry is not None:
            canonical_units = standard_entry.canonical_units
        else:
            # Any unit comparisons with None returns False
            canonical_units = None

        # Other standard_name modifiers have the same units as the
        # unmodified standard name or are not checked for units.

        if standard_name_modifier == 'number_of_observations':
            canonical_units = '1'

        # This section represents the different cases where simple udunits
        # comparison isn't comprehensive enough to determine if the units are
        # appropriate under CF

        # UDUnits accepts "s" as a unit of time but it should be <unit> since <epoch>
        if standard_name == 'time':
            valid_standard_units.assert_true(util.units_convertible(units, 'seconds since 1970-01-01'),
                                             'time must be in a valid units format <unit> since <epoch> '
                                             'not {}'.format(units))

        # UDunits can't tell the difference between east and north facing coordinates
        elif standard_name == 'latitude':
            # degrees is allowed if using a transformed grid
            allowed_units = cfutil.VALID_LAT_UNITS | {'degrees'}
            valid_standard_units.assert_true(units.lower() in allowed_units,
                                             'variables defining latitude must use degrees_north '
                                             'or degrees if defining a transformed grid. Currently '
                                             '{}'.format(units))
        # UDunits can't tell the difference between east and north facing coordinates
        elif standard_name == 'longitude':
            # degrees is allowed if using a transformed grid
            allowed_units = cfutil.VALID_LON_UNITS | {'degrees'}
            valid_standard_units.assert_true(units.lower() in allowed_units,
                                             'variables defining longitude must use degrees_east '
                                             'or degrees if defining a transformed grid. Currently '
                                             '{}'.format(units))
        # Standard Name table agrees the unit should be dimensionless
        elif std_name_units_dimensionless:
            valid_standard_units.assert_true(True, '')

        elif canonical_units is not None:
            valid_standard_units.assert_true(util.units_convertible(canonical_units, units),
                                             'units for variable {} must be convertible to {} '
                                             'currently they are {}'.format(variable_name, canonical_units, units))

        return valid_standard_units.to_result()

    def check_standard_name(self, ds):
        '''
        Check a variables's standard_name attribute to ensure that it meets CF
        compliance.

        CF §3.3 A standard name is associated with a variable via the attribute
        standard_name which takes a string value comprised of a standard name
        optionally followed by one or more blanks and a standard name modifier

        :param netCDF4.Dataset ds: An open netCDF dataset
        :rtype: list
        :return: List of results
        '''
        ret_val = []

        coord_vars = self._find_coord_vars(ds)
        aux_coord_vars = self._find_aux_coord_vars(ds)
        axis_vars = cfutil.get_axis_variables(ds)
        flag_vars = cfutil.get_flag_variables(ds)
        geophysical_vars = self._find_geophysical_vars(ds)

        variables_requiring_standard_names = coord_vars + aux_coord_vars + axis_vars + flag_vars + geophysical_vars
        for name in set(variables_requiring_standard_names):
            # Compression indices used in reduced horizontal grids or
            # compression schemes do not require attributes other than compress
            if cfutil.is_compression_coordinate(ds, name):
                continue

            ncvar = ds.variables[name]

            # §9 doesn't explicitly allow instance variables as coordinates but
            # it's loosely implied. Just in case, skip it.
            if hasattr(ncvar, 'cf_role'):
                continue

            # Unfortunately, §6.1 allows for string types to be listed as
            # coordinates.
            if ncvar.dtype.char == 'S':
                continue

            standard_name = getattr(ncvar, 'standard_name', None)
            standard_name, standard_name_modifier = self._split_standard_name(standard_name)
            long_name = getattr(ncvar, 'long_name', None)
            long_or_std_name = TestCtx(BaseCheck.HIGH, '§3.2 Either long_name or standard_name is highly recommended for variable {}'.format(name))
            if long_name is not None:
                long_name_present = True
                long_or_std_name.assert_true(isinstance(long_name, basestring),
                                             "Attribute long_name for variable {} must be a string".format(name))
            else:
                long_name_present = False
            # §1.3 The long_name and standard_name attributes are used to
            # describe the content of each variable. For backwards
            # compatibility with COARDS neither is required, but use of at
            # least one of them is strongly recommended.

            # If standard_name is not defined but long_name is, don't continue
            # the check for this variable
            if standard_name is not None:
                standard_name_present = True
                valid_std_name = TestCtx(BaseCheck.HIGH, '§3.3 Variable {} has valid standard_name attribute'.format(name))
                valid_std_name.assert_true(isinstance(standard_name, basestring),
                                        "Attribute standard_name for variable {} must be a string".format(name))

                if isinstance(standard_name, basestring):
                    valid_std_name.assert_true(standard_name in self._std_names,
                                            "standard_name {} is not defined in Standard Name Table v{}".format(
                                                standard_name or 'undefined',
                                                self._std_names._version))

                ret_val.append(valid_std_name.to_result())

                # 2) optional - if modifiers, should be in table
                if standard_name_modifier is not None:
                    valid_modifier = TestCtx(BaseCheck.HIGH, "§3.3 standard_name modifier for {} is valid".format(name))
                    allowed = ['detection_minimum',
                            'number_of_observations',
                            'standard_error',
                            'status_flag']
                    valid_modifier.assert_true(standard_name_modifier in allowed,
                                            "standard_name modifier {} is not a valid modifier "
                                            "according to appendix C".format(standard_name_modifier))

                    ret_val.append(valid_modifier.to_result())
            else:
                standard_name_present = False

            long_or_std_name.assert_true(long_name_present or
                                            standard_name_present,
                                            "Attribute long_name or/and standard_name is highly recommended for variable {}".format(name))
            ret_val.append(long_or_std_name.to_result())
        return ret_val

    def check_ancillary_variables(self, ds):
        '''
        Checks the ancillary_variable attribute for all variables to ensure
        they are CF compliant.

        CF §3.4 It is a string attribute whose value is a blank separated list
        of variable names.  The nature of the relationship between variables
        associated via ancillary_variables must be determined by other
        attributes. The variables listed by the ancillary_variables attribute
        will often have the standard name of the variable which points to them
        including a modifier (Appendix C, Standard Name Modifiers) to indicate
        the relationship.

        :param netCDF4.Dataset ds: An open netCDF dataset
        :rtype: list
        :return: List of results
        '''
        ret_val = []

        for ncvar in ds.get_variables_by_attributes(ancillary_variables=lambda x: x is not None):
            name = ncvar.name
            valid_ancillary = TestCtx(BaseCheck.HIGH, "§3.4 Ancillary Variables defined by {}".format(name))
            ancillary_variables = ncvar.ancillary_variables

            valid_ancillary.assert_true(isinstance(ancillary_variables, basestring),
                                        "ancillary_variables attribute defined by {} "
                                        "should be string".format(name))

            # Can't perform the second check if it's not a string
            if not isinstance(ancillary_variables, basestring):
                ret_val.append(valid_ancillary.to_result())
                continue

            for ancillary_variable in ancillary_variables.split():
                valid_ancillary.assert_true(ancillary_variable in ds.variables,
                                            "{} is not a variable in this dataset".format(ancillary_variable))

            ret_val.append(valid_ancillary.to_result())

        return ret_val

    def check_flags(self, ds):
        '''
        Check the flag_values, flag_masks and flag_meanings attributes for
        variables to ensure they are CF compliant.

        CF §3.5 The attributes flag_values, flag_masks and flag_meanings are
        intended to make variables that contain flag values self describing.
        Status codes and Boolean (binary) condition flags may be expressed with
        different combinations of flag_values and flag_masks attribute
        definitions.

        The flag_values and flag_meanings attributes describe a status flag
        consisting of mutually exclusive coded values.

        The flag_meanings attribute is a string whose value is a blank
        separated list of descriptive words or phrases, one for each flag
        value. Each word or phrase should consist of characters from the
        alphanumeric set and the following five: '_', '-', '.', '+', '@'.

        The flag_masks and flag_meanings attributes describe a number of
        independent Boolean conditions using bit field notation by setting
        unique bits in each flag_masks value.

        The flag_masks, flag_values and flag_meanings attributes, used
        together, describe a blend of independent Boolean conditions and
        enumerated status codes. A flagged condition is identified by a bitwise
        AND of the variable value and each flag_masks value; a result that
        matches the flag_values value indicates a true condition.

        :param netCDF4.Dataset ds: An open netCDF dataset
        :rtype: list
        :return: List of results
        '''
        ret_val = []

        for name in cfutil.get_flag_variables(ds):
            variable = ds.variables[name]
            flag_values = getattr(variable, "flag_values", None)
            flag_masks = getattr(variable, "flag_masks", None)

            valid_flags_var = TestCtx(BaseCheck.HIGH, '§3.5 {} is a valid flags variable'.format(name))
            # Check that the variable defines mask or values
            valid_flags_var.assert_true(flag_values is not None or flag_masks is not None,
                                        "{} does not define either flag_masks or flag_values".format(name))
            ret_val.append(valid_flags_var.to_result())

            valid_meanings = self._check_flag_meanings(ds, name)
            ret_val.append(valid_meanings)

            # check flag_values
            if flag_values is not None:
                valid_values = self._check_flag_values(ds, name)
                ret_val.append(valid_values)

            # check flag_masks
            if flag_masks is not None:
                valid_masks = self._check_flag_masks(ds, name)
                ret_val.append(valid_masks)

            if flag_values is not None and flag_masks is not None:
                allv = list(map(lambda a, b: a & b == a, list(zip(flag_values, flag_masks))))

                allvr = Result(BaseCheck.MEDIUM, all(allv), '§3.5 flags for {}'.format(name))
                if not allvr.value:
                    allvr.msgs = ["flag masks and flag values combined don't equal flag value"]

                ret_val.append(allvr)

        return ret_val

    def _check_flag_values(self, ds, name):
        '''
        Checks a variable's flag_values attribute for compliance under CF

        - flag_values exists as an array
        - unique elements in flag_values
        - flag_values si the same dtype as the variable
        - flag_values is the same length as flag_meanings

        :param netCDF4.Dataset ds: An open netCDF dataset
        :param str name: Name of variable to check
        :rtype: compliance_checker.base.Result
        '''
        variable = ds.variables[name]

        flag_values = variable.flag_values
        flag_meanings = getattr(variable, 'flag_meanings', None)
        valid_values = TestCtx(BaseCheck.HIGH, '§3.5 flag_values for {}'.format(name))

        # flag_values must be a list of values, not a string or anything else
        valid_values.assert_true(isinstance(flag_values, np.ndarray),
                                 "flag_values must be an array of values not {}".format(type(flag_values)))

        # We can't perform any more checks
        if not isinstance(flag_values, np.ndarray):
            return valid_values.to_result()

        # the flag values must be independent, no repeating values
        flag_set = set(flag_values)
        valid_values.assert_true(len(flag_set) == len(flag_values),
                                 "flag_values must be independent and can not be repeated")

        # the data type for flag_values should be the same as the variable
        valid_values.assert_true(variable.dtype == flag_values.dtype,
                                 "flag_values ({}) must be the same data type as {} ({})"
                                 "".format(flag_values.dtype, name, variable.dtype))

        if isinstance(flag_meanings, basestring):
            flag_meanings = flag_meanings.split()
            valid_values.assert_true(len(flag_meanings) == len(flag_values),
                                     "flag_meanings and flag_values should have the same number "
                                     "of elements.")

        return valid_values.to_result()

    def _check_flag_masks(self, ds, name):
        '''
        Check a variable's flag_masks attribute for compliance under CF

        - flag_masks exists as an array
        - flag_masks is the same dtype as the variable
        - variable's dtype can support bit-field
        - flag_masks is the same length as flag_meanings

        :param netCDF4.Dataset ds: An open netCDF dataset
        :param str name: Variable name
        :rtype: compliance_checker.base.Result
        '''
        variable = ds.variables[name]

        flag_masks = variable.flag_masks
        flag_meanings = getattr(ds, 'flag_meanings', None)

        valid_masks = TestCtx(BaseCheck.HIGH, '§3.5 flag_masks for {}'.format(name))

        valid_masks.assert_true(isinstance(flag_masks, np.ndarray),
                                "flag_masks must be an array of values not {}".format(type(flag_masks)))

        if not isinstance(flag_masks, np.ndarray):
            return valid_masks.to_result()

        valid_masks.assert_true(variable.dtype == flag_masks.dtype,
                                "flag_masks ({}) mustbe the same data type as {} ({})"
                                "".format(flag_masks.dtype, name, variable.dtype))

        type_ok = (np.issubdtype(variable.dtype, np.integer) or
                   np.issubdtype(variable.dtype, 'S') or
                   np.issubdtype(variable.dtype, 'b'))

        valid_masks.assert_true(type_ok, "{}'s data type must be capable of bit-field expression")

        if isinstance(flag_meanings, basestring):
            flag_meanings = flag_meanings.split()
            valid_masks.assert_true(len(flag_meanings) == len(flag_masks),
                                    "flag_meanings and flag_masks should have the same number "
                                    "of elements.")

        return valid_masks.to_result()

    def _check_flag_meanings(self, ds, name):
        '''
        Check a variable's flag_meanings attribute for compliance under CF

        - flag_meanings exists
        - flag_meanings is a string
        - flag_meanings elements are valid strings

        :param netCDF4.Dataset ds: An open netCDF dataset
        :param str name: Variable name
        :rtype: compliance_checker.base.Result
        '''
        variable = ds.variables[name]
        flag_meanings = getattr(variable, 'flag_meanings', None)
        valid_meanings = TestCtx(BaseCheck.HIGH, '§3.5 flag_meanings for {}'.format(name))

        valid_meanings.assert_true(flag_meanings is not None,
                                   "flag_meanings attribute is required for flag variables")

        valid_meanings.assert_true(isinstance(flag_meanings, basestring),
                                   "flag_meanings attribute must be a string")

        # We can't perform any additional checks if it's not a string
        if not isinstance(flag_meanings, basestring):
            return valid_meanings.to_result()

        valid_meanings.assert_true(len(flag_meanings) > 0,
                                   "flag_meanings can't be empty")

        flag_regx = regex.compile("^[0-9A-Za-z_\-.+@]+$")
        meanings = flag_meanings.split()
        for meaning in meanings:
            if flag_regx.match(meaning) is None:
                valid_meanings.assert_true(False,
                                           "flag_meanings attribute defined an illegal flag meaning "
                                           "{}".format(meaning))
        return valid_meanings.to_result()

    ###############################################################################
    #
    # Chapter 4: Coordinate Types
    #
    ###############################################################################

    def check_coordinate_types(self, ds):
        '''
        Check the axis attribute of coordinate variables

        CF §4 The attribute axis may be attached to a coordinate variable and
        given one of the values X, Y, Z or T which stand for a longitude,
        latitude, vertical, or time axis respectively. Alternatively the
        standard_name attribute may be used for direct identification.

        :param netCDF4.Dataset ds: An open netCDF dataset
        :rtype: list
        :return: List of results
        '''
        ret_val = []

        for variable in ds.get_variables_by_attributes(axis=lambda x: x is not None):
            name = variable.name
            # Coordinate compressions should not be checked as a valid
            # coordinate, which they are not. They are a mechanism to project
            # an array of indices onto a 2-d grid containing valid coordinates.
            if cfutil.is_compression_coordinate(ds, name):
                continue

            variable = ds.variables[name]
            # Even though it's not allowed in CF 1.6, it is allowed in CF 1.7
            # and we see people do it, often.
            if hasattr(variable, 'cf_role'):
                continue

            # §6.1 allows for labels to be referenced as auxiliary coordinate
            # variables, which should not be checked like the rest of the
            # coordinates.
            if variable.dtype.char == 'S':
                continue

            axis = getattr(variable, 'axis', None)

            if axis is not None:
                valid_axis = self._check_axis(ds, name)
                ret_val.append(valid_axis)

        return ret_val

    def _check_axis(self, ds, name):
        '''
        Checks that the axis attribute is a string and an allowed value, namely
        one of 'T', 'X', 'Y', or 'Z'.

        :param netCDF4.Dataset ds: An open netCDF dataset
        :param str name: Name of the variable
        :rtype: compliance_checker.base.Result
        '''
        allowed_axis = ['T', 'X', 'Y', 'Z']
        variable = ds.variables[name]
        axis = variable.axis

        valid_axis = TestCtx(BaseCheck.HIGH, '§4 {} contains a valid axis'.format(name))
        axis_is_string = isinstance(axis, basestring),
        valid_axis.assert_true(axis_is_string and len(axis) > 0,
                               "axis attribute must be a non-empty string")

        # If axis isn't a string we can't continue any checks
        if not axis_is_string or len(axis) == 0:
            return valid_axis.to_result()

        valid_axis.assert_true(axis in allowed_axis,
                               "axis attribute must be T, X, Y, or Z, "
                               "currently {}".format(axis))

        return valid_axis.to_result()

    def check_latitude(self, ds):
        '''
        Check variable(s) that define latitude and are defined correctly according to CF.

        CF §4.1 Variables representing latitude must always explicitly include
        the units attribute; there is no default value.  The recommended unit
        of latitude is degrees_north. Also acceptable are degree_north,
        degree_N, degrees_N, degreeN, and degreesN.

        Optionally, the latitude type may be indicated additionally by
        providing the standard_name attribute with the value latitude, and/or
        the axis attribute with the value Y.

        - Four checks per latitude variable
        - (H) latitude has units attribute
        - (M) latitude has an allowed units attribute
        - (L) latitude uses degrees_north (if not in rotated pole)
        - (M) latitude defines either standard_name or axis

        :param netCDF4.Dataset ds: An open netCDF dataset
        :rtype: list
        :return: List of results
        '''
        ret_val = []

        allowed_lat_units = [
            'degrees_north',
            'degree_north',
            'degree_n',
            'degrees_n',
            'degreen',
            'degreesn'
        ]

        # Determine the grid mappings in this dataset
        grid_mapping = []
        grid_mapping_variables = cfutil.get_grid_mapping_variables(ds)
        for name in grid_mapping_variables:
            variable = ds.variables[name]
            grid_mapping_name = getattr(variable, 'grid_mapping_name', None)
            if grid_mapping_name:
                grid_mapping.append(grid_mapping_name)

        latitude_variables = cfutil.get_latitude_variables(ds)
        for latitude in latitude_variables:
            variable = ds.variables[latitude]
            units = getattr(variable, 'units', None)
            units_is_string = isinstance(units, basestring)
            standard_name = getattr(variable, 'standard_name', None)
            axis = getattr(variable, 'axis', None)

            # Check that latitude defines units
            valid_latitude = TestCtx(BaseCheck.HIGH, '§4.1 Latitude variable {} has required units attribute'.format(latitude))
            valid_latitude.assert_true(units is not None,
                                       "latitude variable '{}' must define units".format(latitude))
            ret_val.append(valid_latitude.to_result())

            # Check that latitude uses allowed units
            allowed_units = TestCtx(BaseCheck.MEDIUM, '§4.1 Latitude variable {} uses recommended units'.format(latitude))
            if standard_name == 'grid_latitude':
                e_n_units = cfutil.VALID_LAT_UNITS | cfutil.VALID_LON_UNITS
                # check that the units aren't in east and north degrees units,
                # but are convertible to angular units
                allowed_units.assert_true(units not in e_n_units and
                                          Unit(units) == Unit('degree'),
                                          "Grid latitude variable '{}' should use degree equivalent units without east or north components. "
                                          "Current units are {}".format(latitude, units))
            else:
                allowed_units.assert_true(units_is_string and units.lower() in allowed_lat_units,
                                          "latitude variable '{}' should define valid units for latitude"
                                          "".format(latitude))
            ret_val.append(allowed_units.to_result())

            # Check that latitude uses degrees_north
            if standard_name == 'latitude' and units != 'degrees_north':
                # This is only a recommendation and we won't penalize but we
                # will include a recommended action.
                msg = ("CF recommends latitude variable '{}' to use units degrees_north"
                       "".format(latitude))
                recommended_units = Result(BaseCheck.LOW,
                                           True,
                                           '§4.1 Latitude variable {} defines units using degrees_north'.format(latitude),
                                           [msg])
                ret_val.append(recommended_units)

            y_variables = ds.get_variables_by_attributes(axis='Y')
            # Check that latitude defines either standard_name or axis
            definition = TestCtx(BaseCheck.MEDIUM, '§4.1 Latitude variable {} defines either standard_name or axis'.format(latitude))
            definition.assert_true(standard_name == 'latitude' or axis == 'Y' or y_variables != [],
                                   "latitude variable '{}' should define standard_name='latitude' or axis='Y'"
                                   "".format(latitude))
            ret_val.append(definition.to_result())

        return ret_val

    def check_longitude(self, ds):
        '''
        Check variable(s) that define longitude and are defined correctly according to CF.

        CF §4.2 Variables representing longitude must always explicitly include
        the units attribute; there is no default value.  The recommended unit
        of longitude is degrees_east. Also acceptable are degree_east,
        degree_E, degrees_E, degreeE, and degreesE.

        Optionally, the longitude type may be indicated additionally by
        providing the standard_name attribute with the value longitude, and/or
        the axis attribute with the value X.

        - Four checks per longitude variable
        - (H) longitude has units attribute
        - (M) longitude has an allowed units attribute
        - (L) longitude uses degrees_east (if not in rotated pole)
        - (M) longitude defines either standard_name or axis

        :param netCDF4.Dataset ds: An open netCDF dataset
        :rtype: list
        :return: List of results
        '''
        ret_val = []
        allowed_lon_units = [
            'degrees_east',
            'degree_east',
            'degree_e',
            'degrees_e',
            'degreee',
            'degreese'
        ]

        # Determine the grid mappings in this dataset
        grid_mapping = []
        grid_mapping_variables = cfutil.get_grid_mapping_variables(ds)
        for name in grid_mapping_variables:
            variable = ds.variables[name]
            grid_mapping_name = getattr(variable, 'grid_mapping_name', None)
            if grid_mapping_name:
                grid_mapping.append(grid_mapping_name)

        longitude_variables = cfutil.get_longitude_variables(ds)
        for longitude in longitude_variables:
            variable = ds.variables[longitude]
            units = getattr(variable, 'units', None)
            units_is_string = isinstance(units, basestring)
            standard_name = getattr(variable, 'standard_name', None)
            axis = getattr(variable, 'axis', None)

            # Check that longitude defines units
            valid_longitude = TestCtx(BaseCheck.HIGH, '§4.1 Longitude variable {} has required units attribute'.format(longitude))
            valid_longitude.assert_true(units is not None,
                                        "longitude variable '{}' must define units".format(longitude))
            ret_val.append(valid_longitude.to_result())

            # Check that longitude uses allowed units
            allowed_units = TestCtx(BaseCheck.MEDIUM, '§4.1 Longitude variable {} uses recommended units'.format(longitude))
            if standard_name == 'grid_longitude':
                e_n_units = cfutil.VALID_LAT_UNITS | cfutil.VALID_LON_UNITS
                # check that the units aren't in east and north degrees units,
                # but are convertible to angular units
                allowed_units.assert_true(units not in e_n_units and
                                          Unit(units) == Unit('degree'),
                                          "Grid longitude variable '{}' should use degree equivalent units without east or north components. "
                                          "Current units are {}".format(longitude, units))
            else:
                allowed_units.assert_true(units_is_string and units.lower() in allowed_lon_units,
                                          "longitude variable '{}' should define valid units for longitude"
                                          "".format(longitude))
            ret_val.append(allowed_units.to_result())

            # Check that longitude uses degrees_east
            recommended_units = TestCtx(BaseCheck.LOW, '§4.1 Longitude variable {} defines units using degrees_east'.format(longitude))
            if standard_name == 'longitude' and units != 'degrees_east':
                # This is only a recommendation and we won't penalize but we
                # will include a recommended action.
                msg = ("CF recommends longitude variable '{}' to use units degrees_east"
                       "".format(longitude))
                recommended_units = Result(BaseCheck.LOW,
                                           True,
                                           '§4.1 Longitude variable {} defines units using degrees_east'.format(longitude),
                                           [msg])
                ret_val.append(recommended_units)

            x_variables = ds.get_variables_by_attributes(axis='X')
            # Check that longitude defines either standard_name or axis
            definition = TestCtx(BaseCheck.MEDIUM, '§4.1 Longitude variable {} defines either standard_name or axis'.format(longitude))
            definition.assert_true(standard_name == 'longitude' or axis == 'Y' or x_variables != [],
                                   "longitude variable '{}' should define standard_name='longitude' or axis='X'"
                                   "".format(longitude))
            ret_val.append(definition.to_result())

        return ret_val

    def check_dimensional_vertical_coordinate(self, ds):
        '''
        Check units for variables defining vertical position are valid under
        CF.

        CF §4.3.1 The units attribute for dimensional coordinates will be a string
        formatted as per the udunits.dat file.

        The acceptable units for vertical (depth or height) coordinate variables
        are:
        - units of pressure as listed in the file udunits.dat. For vertical axes
          the most commonly used of these include include bar, millibar,
          decibar, atmosphere (atm), pascal (Pa), and hPa.
        - units of length as listed in the file udunits.dat. For vertical axes
          the most commonly used of these include meter (metre, m), and
          kilometer (km).
        - other units listed in the file udunits.dat that may under certain
          circumstances reference vertical position such as units of density or
          temperature.

        Plural forms are also acceptable.

        :param netCDF4.Dataset ds: An open netCDF dataset
        :rtype: list
        :return: List of results
        '''
        ret_val = []
        z_variables = cfutil.get_z_variables(ds)
        #dimless_standard_names = [name for name, regx in dimless_vertical_coordinates]
        for name in z_variables:
            variable = ds.variables[name]
            standard_name = getattr(variable, 'standard_name', None)
            units = getattr(variable, 'units', None)
            positive = getattr(variable, 'positive', None)
            # Skip the variable if it's dimensionless
            if (hasattr(variable, 'formula_terms') or
                standard_name in dimless_vertical_coordinates):
                continue

            valid_vertical_coord = TestCtx(BaseCheck.HIGH,
                                           "§4.3.1 {} is a valid vertical coordinate"
                                           "".format(name))
            valid_vertical_coord.assert_true(isinstance(units, basestring) and units,
                                             "units must be defined for vertical coordinates, there is no default")

            if not util.units_convertible('bar', units):
                valid_vertical_coord.assert_true(positive in ('up', 'down'),
                                                 "vertical coordinates not defining pressure must include "
                                                 "a positive attribute that is either 'up' or 'down'")

            # _check_valid_standard_units, part of the Chapter 3 checks,
            # already verifies that this coordinate has valid units

            ret_val.append(valid_vertical_coord.to_result())

        return ret_val

    def check_dimensionless_vertical_coordinate(self, ds):
        '''
        Check the validity of dimensionless coordinates under CF

        CF §4.3.2 The units attribute is not required for dimensionless
        coordinates.

        The standard_name attribute associates a coordinate with its definition
        from Appendix D, Dimensionless Vertical Coordinates. The definition
        provides a mapping between the dimensionless coordinate values and
        dimensional values that can positively and uniquely indicate the
        location of the data.

        A new attribute, formula_terms, is used to associate terms in the
        definitions with variables in a netCDF file.  To maintain backwards
        compatibility with COARDS the use of these attributes is not required,
        but is strongly recommended.

        :param netCDF4.Dataset ds: An open netCDF dataset
        :rtype: list
        :return: List of results
        '''
        ret_val = []

        z_variables = cfutil.get_z_variables(ds)
        deprecated_units = [
            'level',
            'layer',
            'sigma_level'
        ]
        for name in z_variables:
            variable = ds.variables[name]
            standard_name = getattr(variable, 'standard_name', None)
            units = getattr(variable, 'units', None)
            formula_terms = getattr(variable, 'formula_terms', None)
            # Skip the variable if it's dimensional
            if (formula_terms is None and
                standard_name not in dimless_vertical_coordinates):
                continue

            is_not_deprecated = TestCtx(BaseCheck.LOW,
                                        "§4.3.2 {} does not contain deprecated units"
                                        "".format(name))

            is_not_deprecated.assert_true(units not in deprecated_units,
                                          "units are deprecated by CF in variable {}: {}"
                                          "".format(name, units))
            ret_val.append(is_not_deprecated.to_result())
            ret_val.append(self._check_formula_terms(ds, name))

        return ret_val

    def _check_formula_terms(self, ds, coord):
        '''
        Checks a dimensionless vertical coordinate contains valid formula_terms

        - formula_terms is a non-empty string
        - formula_terms matches regx
        - every variable defined in formula_terms exists

        :param netCDF4.Dataset ds: An open netCDF dataset
        :rtype: compliance_checker.base.Result
        '''
        variable = ds.variables[coord]
        standard_name = getattr(variable, 'standard_name', None)
        formula_terms = getattr(variable, 'formula_terms', None)
        valid_formula_terms = TestCtx(BaseCheck.HIGH,
                                      '§4.3.2 {} has valid formula_terms'
                                      ''.format(coord))

        valid_formula_terms.assert_true(isinstance(formula_terms, basestring) and formula_terms,
                                        'formula_terms is a required attribute and must be a non-empty string')
        # We can't check any more
        if not formula_terms:
            return valid_formula_terms.to_result()

        # check that the formula_terms are well formed and are present
        # The pattern for formula terms is always component: variable_name
        # the regex grouping always has component names in even positions and
        # the corresponding variable name in even positions.
        matches = regex.findall(r'([A-Za-z][A-Za-z0-9_]*: )([A-Za-z][A-Za-z0-9_]*)',
                                variable.formula_terms)
        terms = set(m[0][:-2] for m in matches)
        # get the variables named in the formula terms and check if any
        # are not present in the dataset
        missing_vars = sorted(set(m[1] for m in matches) - set(ds.variables))
        missing_fmt = "The following variable(s) referenced in formula_terms are not present in the dataset variables: {}"
        valid_formula_terms.assert_true(len(missing_vars) == 0,
                                    missing_fmt.format(', '.join(missing_vars)))
        # try to reconstruct formula_terms by adding space in between the regex
        # matches.  If it doesn't exactly match the original, the formatting
        # of the attribute is incorrect
        reconstructed_formula = ' '.join(m[0] + m[1] for m in matches)
        valid_formula_terms.assert_true(reconstructed_formula == formula_terms,
                                        "Attribute formula_terms is not well-formed")

        valid_formula_terms.assert_true(standard_name in
                                        dimless_vertical_coordinates,
                                        "unknown standard_name for dimensionless vertical coordinate: {}"
                                        "".format(standard_name))
        if standard_name not in dimless_vertical_coordinates:
            return valid_formula_terms.to_result()

        valid_formula_terms.assert_true(no_missing_terms(standard_name, terms),
                                        "formula_terms are invalid for {}, please see appendix D of CF 1.6"
                                        "".format(standard_name))

        return valid_formula_terms.to_result()

    def check_time_coordinate(self, ds):
        '''
        Check variables defining time are valid under CF

        CF §4.4 Variables representing time must always explicitly include the
        units attribute; there is no default value.

        The units attribute takes a string value formatted as per the
        recommendations in the Udunits package.

        The acceptable units for time are listed in the udunits.dat file. The
        most commonly used of these strings (and their abbreviations) includes
        day (d), hour (hr, h), minute (min) and second (sec, s). Plural forms
        are also acceptable. The reference time string (appearing after the
        identifier since) may include date alone; date and time; or date, time,
        and time zone. The reference time is required. A reference time in year
        0 has a special meaning (see Section 7.4, "Climatological Statistics").

        Recommend that the unit year be used with caution. It is not a calendar
        year.  For similar reasons the unit month should also be used with
        caution.

        A time coordinate is identifiable from its units string alone.
        Optionally, the time coordinate may be indicated additionally by
        providing the standard_name attribute with an appropriate value, and/or
        the axis attribute with the value T.

        :param netCDF4.Dataset ds: An open netCDF dataset
        :rtype: list
        :return: List of results
        '''

        ret_val = []
        for name in cfutil.get_time_variables(ds):
            variable = ds.variables[name]
            # Has units
            has_units = hasattr(variable, 'units')
            if not has_units:
                result = Result(BaseCheck.HIGH,
                                False,
                                '§4.4 Time coordinate variable and attributes',
                                ['%s does not have units' % name])
                ret_val.append(result)
                continue
            # Correct and identifiable units
            result = Result(BaseCheck.HIGH,
                            True,
                            '§4.4 Time coordinate variable and attributes')
            ret_val.append(result)
            correct_units = util.units_temporal(variable.units)
            reasoning = None
            if not correct_units:
                reasoning = ['%s does not have correct time units' % name]
            result = Result(BaseCheck.HIGH,
                            correct_units,
                            '§4.4 Time coordinate variable and attributes',
                            reasoning)
            ret_val.append(result)

        return ret_val

    def check_calendar(self, ds):
        '''
        Check the calendar attribute for variables defining time and ensure it
        is a valid calendar prescribed by CF.

        CF §4.4.1 In order to calculate a new date and time given a base date, base
        time and a time increment one must know what calendar to use.

        The values currently defined for calendar are:
        - gregorian or standard
        - proleptic_gregorian
        - noleap or 365_day
        - all_leap or 366_day
        - 360_day
        - julian
        - none

        The calendar attribute may be set to none in climate experiments that
        simulate a fixed time of year.
        The time of year is indicated by the date in the reference time of the
        units attribute.

        If none of the calendars defined above applies, a non-standard calendar
        can be defined. The lengths of each month are explicitly defined with
        the month_lengths attribute of the time axis.

        If leap years are included, then two other attributes of the time axis
        should also be defined:

        leap_year, leap_month

        The calendar attribute is not required when a non-standard calendar is
        being used. It is sufficient to define the calendar using the
        month_lengths attribute, along with leap_year, and leap_month as
        appropriate. However, the calendar attribute is allowed to take
        non-standard values and in that case defining the non-standard calendar
        using the appropriate attributes is required.

        :param netCDF4.Dataset ds: An open netCDF dataset
        :rtype: list
        :return: List of results
        '''
        valid_calendars = [
            'gregorian',
            'standard',
            'proleptic_gregorian',
            'noleap',
            '365_day',
            'all_leap',
            '366_day',
            '360_day',
            'julian',
            'none'
        ]

        ret_val = []

        # if has a calendar, check that it is within the valid values
        # otherwise no calendar is valid
        for time_var in ds.get_variables_by_attributes(calendar=lambda c: c is not None):
            reasoning = None
            valid_calendar = time_var.calendar in valid_calendars

            if not valid_calendar:
                reasoning = ["Variable %s should have a valid calendar: '%s' is not a valid calendar" % (time_var.name, time_var.calendar)]

            # passes if the calendar is valid, otherwise notify of invalid
            # calendar

            result = Result(BaseCheck.LOW,
                            valid_calendar,
                            '§4.4.1 Time and calendar',
                            reasoning)
            ret_val.append(result)

        return ret_val

    ###############################################################################
    #
    # Chapter 5: Coordinate Systems
    #
    ###############################################################################

    def _is_station_var(self, var):
        """
        Returns True if the NetCDF variable is associated with a station, False
        otherwise.

        :param netCDF4.Variable var: a variable in an existing NetCDF dataset
        :rtype: bool
        :return: Status of whether variable appears to be associated with a
                 station
        """

        if getattr(var, 'standard_name', None) in ('platform_name', 'station_name', 'instrument_name'):
            return True
        return False

    def _get_coord_vars(self, ds):
        coord_vars = []
        for name, var in ds.variables.items():
            if (name,) == var.dimensions:
                coord_vars.append(name)
        return coord_vars

    def check_aux_coordinates(self, ds):
        '''
        Chapter 5 paragraph 3

        The dimensions of an auxiliary coordinate variable must be a subset of
        the dimensions of the variable with which the coordinate is associated,
        with two exceptions. First, string-valued coordinates (Section 6.1,
        "Labels") have a dimension for maximum string length. Second, in the
        ragged array representations of data (Chapter 9, Discrete Sampling
        Geometries), special methods are needed to connect the data and
        coordinates.

        :param netCDF4.Dataset ds: An open netCDF dataset
        :rtype: list
        :return: List of results
        '''

        ret_val = []
        geophysical_variables = self._find_geophysical_vars(ds)
        for name in geophysical_variables:
            variable = ds.variables[name]
            coordinates = getattr(variable, 'coordinates', None)
            # We use a set so we can assert
            dim_set = set(variable.dimensions)
            # No auxiliary coordinates, no check
            if not isinstance(coordinates, basestring) or coordinates == '':
                continue

            valid_aux_coords = TestCtx(BaseCheck.HIGH,
                                       "§5.0 Auxiliary Coordinates of {} must have a subset of {}'s dimensions"
                                       "".format(name, name))

            for aux_coord in coordinates.split():
                valid_aux_coords.assert_true(aux_coord in ds.variables,
                                             "auxiliary coordinate specified by the coordinates attribute, {}, "
                                             "is not a variable in this dataset"
                                             "".format(aux_coord))
                if aux_coord not in ds.variables:
                    continue

                # §6.1 Allows for "labels" to be referenced as coordinates
                if ds.variables[aux_coord].dtype.char == 'S':
                    continue

                aux_coord_dims = set(ds.variables[aux_coord].dimensions)
                valid_aux_coords.assert_true(aux_coord_dims.issubset(dim_set),
                                             "dimensions for auxiliary coordinate variable {} ({}) "
                                             "are not a subset of dimensions for variable {} ({})"
                                             "".format(aux_coord,
                                                       ', '.join(aux_coord_dims),
                                                       name,
                                                       ', '.join(dim_set)))
            ret_val.append(valid_aux_coords.to_result())
        return ret_val

    def check_duplicate_axis(self, ds):
        '''
        Checks that no variable contains two coordinates defining the same
        axis.

        Chapter 5 paragraph 6

        If an axis attribute is attached to an auxiliary coordinate variable,
        it can be used by applications in the same way the `axis` attribute
        attached to a coordinate variable is used. However, it is not
        permissible for a [geophysical variable] to have both a coordinate
        variable and an auxiliary coordinate variable, or more than one of
        either type of variable, having an `axis` attribute with any given
        value e.g. there must be no more than one axis attribute for X for any
        [geophysical variable].

        :param netCDF4.Dataset ds: An open netCDF dataset
        :rtype: compliance_checker.base.Result
        :return: List of results
        '''

        ret_val = []
        geophysical_variables = self._find_geophysical_vars(ds)
        for name in geophysical_variables:
            no_duplicates = TestCtx(BaseCheck.HIGH, '§5.0 Variable {} does not contain duplicate coordinates'.format(name))
            axis_map = cfutil.get_axis_map(ds, name)
            axes = []
            # For every coordinate associated with this variable, keep track of
            # which coordinates define an axis and assert that there are no
            # duplicate axis attributes defined in the set of associated
            # coordinates.
            for axis, coordinates in axis_map.items():
                for coordinate in coordinates:
                    axis_attr = getattr(ds.variables[coordinate], 'axis', None)
                    no_duplicates.assert_true(axis_attr is None or axis_attr not in axes,
                                              "duplicate axis {} defined by {}".format(axis_attr, coordinate))

                    if axis_attr and axis_attr not in axes:
                        axes.append(axis_attr)

            ret_val.append(no_duplicates.to_result())

        return ret_val

    def check_multi_dimensional_coords(self, ds):
        '''
        Checks that no multidimensional coordinate shares a name with its
        dimensions.

        Chapter 5 paragraph 4

        We recommend that the name of a [multidimensional coordinate] should
        not match the name of any of its dimensions.

        :param netCDF4.Dataset ds: An open netCDF dataset
        :rtype: list
        :return: List of results
        '''
        ret_val = []

        # This can only apply to auxiliary coordinate variables
        for coord in self._find_aux_coord_vars(ds):
            variable = ds.variables[coord]
            if variable.ndim < 2:
                continue
            not_matching = TestCtx(BaseCheck.MEDIUM,
                                   '§5.0 multidimensional coordinate {} should not have the same '
                                   'name as dimension'.format(coord))

            not_matching.assert_true(coord not in variable.dimensions,
                                     '{} shares the same name as one of its dimensions'
                                     ''.format(coord))
            ret_val.append(not_matching.to_result())

        return ret_val

    def check_grid_coordinates(self, ds):
        """
        5.6 When the coordinate variables for a horizontal grid are not
        longitude and latitude, it is required that the true latitude and
        longitude coordinates be supplied via the coordinates attribute.

        :param netCDF4.Dataset ds: An open netCDF dataset
        :rtype: list
        :return: List of results
        """
        ret_val = []
        latitudes = cfutil.get_true_latitude_variables(ds)
        longitudes = cfutil.get_true_longitude_variables(ds)

        check_featues = [
            '2d-regular-grid',
            '2d-static-grid',
            '3d-regular-grid',
            '3d-static-grid',
            'mapped-grid',
            'reduced-grid'
        ]

        # This one is tricky because there's a very subtle difference between
        # latitude as defined in Chapter 4 and "true" latitude as defined in
        # chapter 5.

        # For each geophysical variable that defines a grid, assert it is
        # associated with a true latitude or longitude coordinate.

        for variable in self._find_geophysical_vars(ds):
            # We use a set so we can do set-wise comparisons with coordinate
            # dimensions
            dimensions = set(ds.variables[variable].dimensions)
            # If it's not a grid, skip it
            if cfutil.guess_feature_type(ds, variable) not in check_featues:
                continue
            has_coords = TestCtx(BaseCheck.HIGH,
                                 '§5.6 Grid Feature {} is associated with true latitude and true longitude'
                                 ''.format(variable))

            # axis_map is a defaultdict(list) mapping the axis to a list of
            # coordinate names. For example:
            # {'X': ['lon'], 'Y':['lat'], 'Z':['lev']}
            # The mapping comes from the dimensions of the variable and the
            # contents of the `coordinates` attribute only.
            axis_map = cfutil.get_axis_map(ds, variable)

            # Make sure we can find latitude and its dimensions are a subset
            found_lat = False
            for lat in axis_map['Y']:
                is_subset_dims = set(ds.variables[lat].dimensions).issubset(dimensions)

                if is_subset_dims and lat in latitudes:
                    found_lat = True
                    break
            has_coords.assert_true(found_lat,
                                   '{} is not associated with a coordinate defining true latitude '
                                   'and sharing a subset of dimensions'.format(variable))

            # Make sure we can find longitude and its dimensions are a subset
            found_lon = False
            for lon in axis_map['X']:
                is_subset_dims = set(ds.variables[lon].dimensions).issubset(dimensions)

                if is_subset_dims and lon in longitudes:
                    found_lon = True
                    break
            has_coords.assert_true(found_lon,
                                   '{} is not associated with a coordinate defining true longitude '
                                   'and sharing a subset of dimensions'.format(variable))

            ret_val.append(has_coords.to_result())
        return ret_val

    def check_reduced_horizontal_grid(self, ds):
        """
        5.3 A "reduced" longitude-latitude grid is one in which the points are
        arranged along constant latitude lines with the number of points on a
        latitude line decreasing toward the poles.

        Recommend that this type of gridded data be stored using the compression
        scheme described in Section 8.2, "Compression by Gathering". The
        compressed latitude and longitude auxiliary coordinate variables are
        identified by the coordinates attribute.

        :param netCDF4.Dataset ds: An open netCDF dataset
        :rtype: list
        :return: List of results
        """
        ret_val = []
        # Create a set of coordinate varaibles defining `compress`
        lats = set(cfutil.get_latitude_variables(ds))
        lons = set(cfutil.get_longitude_variables(ds))

        for name in self._find_geophysical_vars(ds):
            coords = getattr(ds.variables[name], 'coordinates', None)
            axis_map = cfutil.get_axis_map(ds, name)
            # If this variable has no coordinate that defines compression
            if 'C' not in axis_map:
                continue

            valid_rgrid = TestCtx(BaseCheck.HIGH, '§5.3 {} is a valid reduced horizontal grid'.format(name))
            # Make sure reduced grid features define coordinates
            valid_rgrid.assert_true(isinstance(coords, basestring) and coords,
                                    "reduced grid feature {} must define coordinates attribute"
                                    "".format(name))
            # We can't check anything else if there are no defined coordinates
            if not isinstance(coords, basestring) and coords:
                continue

            coord_set = set(coords.split())

            # Make sure it's associated with valid lat and valid lon
            valid_rgrid.assert_true(len(coord_set.intersection(lons)) > 0,
                                    '{} must be associated with a valid longitude coordinate'.format(name))
            valid_rgrid.assert_true(len(coord_set.intersection(lats)) > 0,
                                    '{} must be associated with a valid latitude coordinate'.format(name))
            valid_rgrid.assert_true(len(axis_map['C']) == 1,
                                    '{} can not be associated with more than one compressed coordinates: '
                                    '({})'.format(name, ', '.join(axis_map['C'])))

            for compressed_coord in axis_map['C']:
                coord = ds.variables[compressed_coord]
                compress = getattr(coord, 'compress', None)
                valid_rgrid.assert_true(isinstance(compress, basestring) and compress,
                                        "compress attribute for compression coordinate {} must be a non-empty string"
                                        "".format(compressed_coord))
                if not isinstance(compress, basestring):
                    continue
                for dim in compress.split():
                    valid_rgrid.assert_true(dim in ds.dimensions,
                                            "dimension {} referenced by {}:compress must exist"
                                            "".format(dim, compressed_coord))
            ret_val.append(valid_rgrid.to_result())

        return ret_val

    # grid mapping dictionary, appendix F

    def check_grid_mapping(self, ds):
        """
        5.6 When the coordinate variables for a horizontal grid are not
        longitude and latitude, it is required that the true latitude and
        longitude coordinates be supplied via the coordinates attribute. If in
        addition it is desired to describe the mapping between the given
        coordinate variables and the true latitude and longitude coordinates,
        the attribute grid_mapping may be used to supply this description.

        This attribute is attached to data variables so that variables with
        different mappings may be present in a single file. The attribute takes
        a string value which is the name of another variable in the file that
        provides the description of the mapping via a collection of attached
        attributes. This variable is called a grid mapping variable and is of
        arbitrary type since it contains no data. Its purpose is to act as a
        container for the attributes that define the mapping.

        The one attribute that all grid mapping variables must have is
        grid_mapping_name which takes a string value that contains the mapping's
        name. The other attributes that define a specific mapping depend on the
        value of grid_mapping_name. The valid values of grid_mapping_name along
        with the attributes that provide specific map parameter values are
        described in Appendix F, Grid Mappings.

        When the coordinate variables for a horizontal grid are longitude and
        latitude, a grid mapping variable with grid_mapping_name of
        latitude_longitude may be used to specify the ellipsoid and prime
        meridian.


        In order to make use of a grid mapping to directly calculate latitude
        and longitude values it is necessary to associate the coordinate
        variables with the independent variables of the mapping. This is done by
        assigning a standard_name to the coordinate variable. The appropriate
        values of the standard_name depend on the grid mapping and are given in
        Appendix F, Grid Mappings.

        :param netCDF4.Dataset ds: An open netCDF dataset
        :rtype: list
        :return: List of results
        """

        ret_val = []
        grid_mapping_variables = cfutil.get_grid_mapping_variables(ds)

        # Check the grid_mapping attribute to be a non-empty string and that its reference exists
        for variable in ds.get_variables_by_attributes(grid_mapping=lambda x: x is not None):
            grid_mapping = getattr(variable, 'grid_mapping', None)
            defines_grid_mapping = TestCtx(BaseCheck.HIGH,
                                           "§5.6 Variable {} defining a grid mapping has valid grid_mapping attribute"
                                           "".format(variable.name))
            defines_grid_mapping.assert_true(isinstance(grid_mapping, basestring) and grid_mapping,
                                             "grid_mapping attribute must be a space-separated non-empty string")

            if isinstance(grid_mapping, basestring):
                for grid_var_name in grid_mapping.split():
                    defines_grid_mapping.assert_true(grid_var_name in ds.variables,
                                                     "grid mapping variable {} must exist in this dataset"
                                                     "".format(grid_var_name))
            ret_val.append(defines_grid_mapping.to_result())

        # Check the grid mapping variables themselves
        for grid_var_name in grid_mapping_variables:
            valid_grid_mapping = TestCtx(BaseCheck.HIGH,
                                         "§5.6 Grid Mapping Variable {} must define a valid grid mapping"
                                         "".format(grid_var_name))
            grid_var = ds.variables[grid_var_name]

            grid_mapping_name = getattr(grid_var, 'grid_mapping_name', None)

            # Grid mapping name must be in appendix F
            valid_grid_mapping.assert_true(grid_mapping_name in grid_mapping_dict,
                                           "{} is not a valid grid_mapping_name. See Appendix F for valid grid mappings"
                                           "".format(grid_mapping_name))

            # The grid_mapping_dict has a values of:
            # - required attributes
            # - optional attributes (can't check)
            # - required standard_names defined
            # - at least one of these attributes must be defined

            # We can't do any of the other grid mapping checks if it's not a valid grid mapping name
            if grid_mapping_name not in grid_mapping_dict:
                ret_val.append(valid_grid_mapping.to_result())
                continue

            grid_mapping = grid_mapping_dict[grid_mapping_name]
            required_attrs = grid_mapping[0]
            # Make sure all the required attributes are defined
            for req in required_attrs:
                valid_grid_mapping.assert_true(hasattr(grid_var, req),
                                               "{} is a required attribute for grid mapping {}"
                                               "".format(req, grid_mapping_name))

            # Make sure that exactly one of the exclusive attributes exist
            if len(grid_mapping_dict) == 4:
                at_least_attr = grid_mapping_dict[3]
                number_found = 0
                for attr in at_least_attr:
                    if hasattr(grid_var, attr):
                        number_found += 1
                valid_grid_mapping.assert_true(number_found == 1,
                                               "grid mapping {} must define exactly one of these attributes: "
                                               "{}".format(grid_mapping_name, ' or '.join(at_least_attr)))

            # Make sure that exactly one variable is defined for each of the required standard_names
            expected_std_names = grid_mapping[2]
            for expected_std_name in expected_std_names:
                found_vars = ds.get_variables_by_attributes(standard_name=expected_std_name)
                valid_grid_mapping.assert_true(len(found_vars) == 1,
                                               "grid mapping {} requires exactly one variable with standard_name "
                                               "{} to be defined".format(grid_mapping_name, expected_std_name))

            ret_val.append(valid_grid_mapping.to_result())

        return ret_val

    ###############################################################################
    #
    # Chapter 6: Labels and Alternative Coordinates
    #
    ###############################################################################

    def check_geographic_region(self, ds):
        """
        6.1.1 When data is representative of geographic regions which can be identified by names but which have complex
        boundaries that cannot practically be specified using longitude and latitude boundary coordinates, a labeled
        axis should be used to identify the regions.

        Recommend that the names be chosen from the list of standardized region names whenever possible. To indicate
        that the label values are standardized the variable that contains the labels must be given the standard_name
        attribute with the value region.

        :param netCDF4.Dataset ds: An open netCDF dataset
        :rtype: list
        :return: List of results
        """
        ret_val = []
        region_list = [
            'africa',
            'antarctica',
            'arabian_sea',
            'aral_sea',
            'arctic_ocean',
            'asia',
            'atlantic_ocean',
            'australia',
            'baltic_sea',
            'barents_opening',
            'barents_sea',
            'beaufort_sea',
            'bellingshausen_sea',
            'bering_sea',
            'bering_strait',
            'black_sea',
            'canadian_archipelago',
            'caribbean_sea',
            'caspian_sea',
            'central_america',
            'chukchi_sea',
            'contiguous_united_states',
            'denmark_strait',
            'drake_passage',
            'east_china_sea',
            'english_channel',
            'eurasia',
            'europe',
            'faroe_scotland_channel',
            'florida_bahamas_strait',
            'fram_strait',
            'global',
            'global_land',
            'global_ocean',
            'great_lakes',
            'greenland',
            'gulf_of_alaska',
            'gulf_of_mexico',
            'hudson_bay',
            'iceland_faroe_channel',
            'indian_ocean',
            'indonesian_throughflow',
            'indo_pacific_ocean',
            'irish_sea',
            'lake_baykal',
            'lake_chad',
            'lake_malawi',
            'lake_tanganyika',
            'lake_victoria',
            'mediterranean_sea',
            'mozambique_channel',
            'north_america',
            'north_sea',
            'norwegian_sea',
            'pacific_equatorial_undercurrent',
            'pacific_ocean',
            'persian_gulf',
            'red_sea',
            'ross_sea',
            'sea_of_japan',
            'sea_of_okhotsk',
            'south_america',
            'south_china_sea',
            'southern_ocean',
            'taiwan_luzon_straits',
            'weddell_sea',
            'windward_passage',
            'yellow_sea'
        ]

        for var in ds.get_variables_by_attributes(standard_name='region'):
            valid_region = TestCtx(BaseCheck.MEDIUM,
                                   "§6.1.1 Geographic region specified by {} is valid"
                                   "".format(var.name))
            region = var[:]
            if np.ma.isMA(region):
                region = region.data
            valid_region.assert_true(''.join(region.astype(str)).lower() in region_list,
                                     "{} is not a valid region"
                                     "".format(''.join(region.astype(str))))
            ret_val.append(valid_region.to_result())
        return ret_val

    ###############################################################################
    #
    # Chapter 7: Data Representative of Cells
    #
    ###############################################################################

    def check_cell_boundaries(self, ds):
        """
        Checks the dimensions of cell boundary variables to ensure they are CF compliant.

        7.1 To represent cells we add the attribute bounds to the appropriate coordinate variable(s). The value of bounds
        is the name of the variable that contains the vertices of the cell boundaries. We refer to this type of variable as
        a "boundary variable." A boundary variable will have one more dimension than its associated coordinate or auxiliary
        coordinate variable. The additional dimension should be the most rapidly varying one, and its size is the maximum
        number of cell vertices.

        Applications that process cell boundary data often times need to determine whether or not adjacent cells share an
        edge. In order to facilitate this type of processing the following restrictions are placed on the data in boundary
        variables:

        Bounds for 1-D coordinate variables

            For a coordinate variable such as lat(lat) with associated boundary variable latbnd(x,2), the interval endpoints
            must be ordered consistently with the associated coordinate, e.g., for an increasing coordinate, lat(1) > lat(0)
            implies latbnd(i,1) >= latbnd(i,0) for all i

            If adjacent intervals are contiguous, the shared endpoint must be represented indentically in each instance where
            it occurs in the boundary variable. For example, if the intervals that contain grid points lat(i) and lat(i+1) are
            contiguous, then latbnd(i+1,0) = latbnd(i,1).

        Bounds for 2-D coordinate variables with 4-sided cells

            In the case where the horizontal grid is described by two-dimensional auxiliary coordinate variables in latitude
            lat(n,m) and longitude lon(n,m), and the associated cells are four-sided, then the boundary variables are given
            in the form latbnd(n,m,4) and lonbnd(n,m,4), where the trailing index runs over the four vertices of the cells.

        Bounds for multi-dimensional coordinate variables with p-sided cells

            In all other cases, the bounds should be dimensioned (...,n,p), where (...,n) are the dimensions of the auxiliary
            coordinate variables, and p the number of vertices of the cells. The vertices must be traversed anticlockwise in the
            lon-lat plane as viewed from above. The starting vertex is not specified.

        :param netCDF4.Dataset ds: An open netCDF dataset
        :rtype: list
        :return: List of results
        """

        # Note that test does not check monotonicity
        ret_val = []
        reasoning = []

        for variable_name, boundary_variable_name in cfutil.get_cell_boundary_map(ds).items():
            variable = ds.variables[variable_name]
            valid = True
            reasoning = []
            if boundary_variable_name not in ds.variables:
                valid = False
                reasoning.append("Boundary variable {} referenced by {} not "
                                 "found in dataset variables".format(boundary_variable_name,
                                                                     variable.name))
            else:
                boundary_variable = ds.variables[boundary_variable_name]
            # The number of dimensions in the bounds variable should always be
            # the number of dimensions in the referring variable + 1
            if (boundary_variable.ndim < 2):
                valid = False
                reasoning.append('Boundary variable {} should have at least two'
                                 'dimensions to enclose the base case of a one dimensionsal variable'.format(boundary_variable.name))
            if (boundary_variable.ndim != variable.ndim + 1):
                valid = False
                reasoning.append('The number of dimensions of the variable %s is %s, but the '
                                 'number of dimensions of the boundary variable %s is %s. The boundary variable '
                                 'should have %s dimensions' %
                                 (variable.name, variable.ndim,
                                  boundary_variable.name,
                                  boundary_variable.ndim,
                                  variable.ndim + 1))
            if (variable.dimensions[:] != boundary_variable.dimensions[:variable.ndim]):
                valid = False
                reasoning.append(
                    u"Boundary variable coordinates are in improper order: {}. Bounds-specific dimensions should be last".format(
                        boundary_variable.dimensions)
                )

            # ensure p vertices form a valid simplex given previous a...n
            # previous auxiliary coordinates
            if (ds.dimensions[boundary_variable.dimensions[-1]].size < len(boundary_variable.dimensions[:-1]) + 1):
                valid = False
                reasoning.append("Boundary variable dimension {} must have at least {} elements to form a simplex/closed cell with previous dimensions {}.".format(
                    boundary_variable.name,
                    len(variable.dimensions) + 1,
                    boundary_variable.dimensions[:-1])
                )
            result = Result(BaseCheck.MEDIUM, valid,
                            "§7.1 Cell boundaries are valid for variable {}".format(variable_name),
                            reasoning)
            ret_val.append(result)

        return ret_val

    def check_cell_measures(self, ds):
        """
        7.2 To indicate extra information about the spatial properties of a
        variable's grid cells, a cell_measures attribute may be defined for a
        variable. This is a string attribute comprising a list of
        blank-separated pairs of words of the form "measure: name". "area" and
        "volume" are the only defined measures.

        The "name" is the name of the variable containing the measure values,
        which we refer to as a "measure variable". The dimensions of the
        measure variable should be the same as or a subset of the dimensions of
        the variable to which they are related, but their order is not
        restricted.

        The variable must have a units attribute and may have other attributes
        such as a standard_name.

        :param netCDF4.Dataset ds: An open netCDF dataset
        :rtype: list
        :return: List of results
        """
        ret_val = []
        reasoning = []
        variables = ds.get_variables_by_attributes(cell_measures=lambda c:
                                                   c is not None)
        for var in variables:
            search_str = '^(?:area|volume): (\w+)$'
            search_res = regex.search(search_str, var.cell_measures)
            if not search_res:
                valid = False
                reasoning.append("The cell_measures attribute for variable {} "
                                 "is formatted incorrectly.  It should take the"
                                 " form of either 'area: cell_var' or "
                                 "'volume: cell_var' where cell_var is the "
                                 "variable describing the cell measures".format(
                                     var.name))
            else:
                valid = True
                cell_meas_var_name = search_res.groups()[0]
                # TODO: cache previous results
                if cell_meas_var_name not in ds.variables:
                    valid = False
                    reasoning.append(
                        "Cell measure variable {} referred to by "
                        "{} is not present in dataset variables".format(
                            var.name, cell_meas_var_name)
                    )
                else:
                    cell_meas_var = ds.variables[cell_meas_var_name]
                    if not hasattr(cell_meas_var, 'units'):
                        valid = False
                        reasoning.append(
                            "Cell measure variable {} is required "
                            "to have units attribute defined.".format(
                                cell_meas_var_name)
                        )
                    if not set(cell_meas_var.dimensions).issubset(var.dimensions):
                        valid = False
                        reasoning.append(
                            "Cell measure variable {} must have "
                            "dimensions which are a subset of "
                            "those defined in variable {}.".format(
                                cell_meas_var_name, var.name)
                        )

            result = Result(BaseCheck.MEDIUM,
                            valid,
                            ('§7.2 Cell measures', var.name, 'cell_measures'),
                            reasoning)
            ret_val.append(result)

        return ret_val


    def check_cell_methods(self, ds):
        """
        7.3 To describe the characteristic of a field that is represented by cell values, we define the cell_methods attribute
        of the variable. This is a string attribute comprising a list of blank-separated words of the form "name: method". Each
        "name: method" pair indicates that for an axis identified by name, the cell values representing the field have been
        determined or derived by the specified method.

        name can be a dimension of the variable, a scalar coordinate variable, a valid standard name, or the word "area"

        values of method should be selected from the list in Appendix E, Cell Methods, which includes point, sum, mean, maximum,
        minimum, mid_range, standard_deviation, variance, mode, and median. Case is not significant in the method name. Some
        methods (e.g., variance) imply a change of units of the variable, as is indicated in Appendix E, Cell Methods.

        Because the default interpretation for an intensive quantity differs from that of an extensive quantity and because this
        distinction may not be understood by some users of the data, it is recommended that every data variable include for each
        of its dimensions and each of its scalar coordinate variables the cell_methods information of interest (unless this
        information would not be meaningful). It is especially recommended that cell_methods be explicitly specified for each
        spatio-temporal dimension and each spatio-temporal scalar coordinate variable.

        :param netCDF4.Dataset ds: An open netCDF dataset
        :rtype: list
        :return: List of results
        """

        methods = {
            "point",
            "sum",
            "mean",
            "maximum",
            "minimum",
            "mid_range",
            "standard_deviation",
            "variance",
            "mode",
            "median"
        }

        ret_val = []
        psep = regex.compile(r'(?P<vars>\w+: )+(?P<method>\w+) ?(?P<where>where (?P<wtypevar>\w+) '
                             '?(?P<over>over (?P<otypevar>\w+))?| ?)(?:\((?P<paren_contents>[^)]*)\))?')

        for var in ds.get_variables_by_attributes(cell_methods=lambda x: x is not None):
            if not getattr(var, 'cell_methods', ''):
                continue

            method = getattr(var, 'cell_methods', '')

            valid_attribute = TestCtx(BaseCheck.HIGH,
                                      '§7.1 {} has a valid cell_methods attribute format'.format(var.name))
            valid_attribute.assert_true(regex.match(psep, method) is not None,
                                        '"{}" is not a valid format for cell_methods attribute'
                                        ''.format(method))
            ret_val.append(valid_attribute.to_result())

            valid_cell_names = TestCtx(BaseCheck.MEDIUM,
                                       '§7.3 {} has valid names in cell_methods attribute'.format(var.name))

            # check that the name is valid
            for match in regex.finditer(psep, method):
                # it is possible to have "var1: var2: ... varn: ...", so handle
                # that case
                for var_raw_str in match.captures('vars'):
                    # strip off the ' :' at the end of each match
                    var_str = var_raw_str[:-2]
                    if (var_str in var.dimensions or
                        var_str == 'area' or
                        var_str in getattr(var, "coordinates", "")):

                        valid = True
                    else:
                        valid = False

                    valid_cell_names.assert_true(valid,
                                                'cell_methods name component {} does not match a dimension, area or auxiliary coordinate'
                                                ''.format(var_str))

            ret_val.append(valid_cell_names.to_result())

            # Checks if the method value of the 'name: method' pair is acceptable
            valid_cell_methods = TestCtx(BaseCheck.MEDIUM,
                                         '§7.3 {} has valid methods in cell_methods attribute'.format(var.name))

            for match in regex.finditer(psep, method):
                # CF section 7.3 - "Case is not significant in the method name."
                valid_cell_methods.assert_true(match.group('method').lower() in methods,
                                               '{}:cell_methods contains an invalid method: {}'
                                               ''.format(var.name, match.group('method')))

            ret_val.append(valid_cell_methods.to_result())

            for match in regex.finditer(psep, method):
                if match.group('paren_contents') is not None:
                    # split along spaces followed by words with a colon
                    # not sure what to do if a comment contains a colon!
                    ret_val.append(self._check_cell_methods_paren_info(match.group('paren_contents'), var).to_result())

        return ret_val

    def _check_cell_methods_paren_info(self, paren_contents, var):
        """
        Checks that the spacing and/or comment info contained inside the
        parentheses in cell_methods is well-formed
        """
        #valid_info = TestCtx(BaseCheck.MEDIUM,
        #                            '§7.3.2 {} has valid cell_methods spacing/other info'.format(var.name))
        valid_info = TestCtx(BaseCheck.MEDIUM,
                             '§7.3.3 {} has valid cell_methods modifiers'.format(var.name))
        # if there are no colons, this is a simple comment
        # TODO: are empty comments considered valid?
        if ':' not in paren_contents:
            valid_info.out_of += 1
            valid_info.score += 1
            return valid_info
        # otherwise, split into k/v pairs
        kv_pair_pat = r'(\S+:)\s+(.*(?=\s+\w+:)|[^:]+$)\s*'
        # otherwise, we must split further with intervals coming
        # first, followed by non-standard comments
        # we need the count of the matches, and re.findall() only returns
        # groups if they are present and we wish to see if the entire match
        # object concatenated together is the same as the original string
        pmatches = [m for m in regex.finditer(kv_pair_pat, paren_contents)]
        for i, pmatch in enumerate(pmatches):
            keyword, val = pmatch.groups()
            if keyword == 'interval:':
                valid_info.out_of += 2
                interval_matches = regex.match(r'^\s*(?P<interval_number>\S+)\s+(?P<interval_units>\S+)\s*$', val)
                # attempt to get the number for the interval
                if not interval_matches:
                    valid_info.messages.append('{}:cell_methods contains an interval specification that does not parse: "{}". Should be in format "interval: <number> <units>"'.format(var.name, val))
                else:
                    try:
                        float(interval_matches.group('interval_number'))
                    except ValueError:
                        valid_info.messages.append('{}:cell_methods contains an interval value that does not parse as a numeric value: "{}".'.format(var.name, interval_matches.group('interval_number')))
                    else:
                        valid_info.score += 1

                    # then the units
                    try:
                        Unit(interval_matches.group('interval_units'))
                    except ValueError:
                        valid_info.messages.append('{}:cell_methods interval units "{}" is not parsable by UDUNITS.'.format(var.name, interval_matches.group('interval_units')))
                    else:
                        valid_info.score += 1
            elif keyword == 'comment:':
                # comments can't really be invalid, except
                # if they come first or aren't last, and
                # maybe if they contain colons embedded in the
                # comment string
                valid_info.out_of += 1
                if len(pmatches) == 1:
                    valid_info.messages.append('If there is no standardized information, the keyword comment: should be omitted for variable {}'.format(var.name))
                # otherwise check that the comment is the last
                # item in the parentheses
                elif i != len(pmatches) - 1:
                    valid_info.messages.append('The non-standard "comment:" element must come after any standard elements in cell_methods for variable {}'.format(var.name))
                #
                else:
                    valid_info.score += 1
            else:
                valid_info.out_of += 1
                valid_info.messages.append('Invalid cell_methods keyword "{}" for variable {}. Must be one of [interval, comment]'.format(keyword, var.name))


        # Ensure concatenated reconstructed matches are the same as the
        # original string.  If they're not, there's likely a formatting error
        valid_info.assert_true(''.join(m.group(0)
                                       for m in pmatches) == paren_contents,
                   "Parenthetical content inside cell_methods is not well formed: {}".format(paren_contents))

        return valid_info

    def check_climatological_statistics(self, ds):
        """
        7.4 A climatological time coordinate variable does not have a bounds attribute. Instead, it has a climatology
        attribute, which names a variable with dimensions (n,2), n being the dimension of the climatological time axis.
        Using the units and calendar of the time coordinate variable, element (i,0) of the climatology variable specifies
        the beginning of the first subinterval and element (i,1) the end of the last subinterval used to evaluate the
        climatological statistics with index i in the time dimension. The time coordinates should be values that are
        representative of the climatological time intervals, such that an application which does not recognise climatological
        time will nonetheless be able to make a reasonable interpretation.

        Valid values of the cell_methods attribute must be in one of the forms from the following list.

        - time: method1 within years   time: method2 over years
        - time: method1 within days   time: method2 over days
        - time: method1 within days   time: method2 over days   time: method3 over years

        The methods which can be specified are those listed in Appendix E, Cell Methods and each entry in the cell_methods
        attribute may also, contain non-standardised information in parentheses after the method.

        :param netCDF4.Dataset ds: An open netCDF dataset
        :rtype: list
        :return: List of results
        """
        reasoning = []
        ret_val = []
        total_climate_count = 0
        valid_climate_count = 0

        methods = [ 'point',
                    'sum',
                    'mean',
                    'maximum',
                    'minimum',
                    'mid_range',
                    'standard_deviation',
                    'variance',
                    'mode',
                    'median']

        # first, to determine whether or not we have a climatological time
        # variable, we need to make sure it has the attribute "climatology",
        # but not the attribute "bounds"
        meth_regex = "(?:{})".format("|".join(methods))
        clim_containing_vars = ds.get_variables_by_attributes(
            climatology=lambda s: s is not None)
        clim_var = clim_containing_vars[0] if clim_containing_vars else None
        if clim_var:
            if hasattr(clim_var, 'bounds'):
                reasoning.append('Variable {} has a climatology attribute and cannot also have a bounds attribute.'.format(clim_var.name))
                result = Result(BaseCheck.MEDIUM,
                                False,
                                ('§7.3 Cell Methods', clim_var, 'cell_methods_climatology'),
                                reasoning)
                ret_val.append(result)
                return ret_val
            # make sure the climatology variable referenced actually exists
            elif clim_var.climatology not in ds.variables:
                reasoning.append("Variable {} referenced in time's climatology attribute does not exist".format(ds.variables['time'].climatology))
                result = Result(BaseCheck.MEDIUM,
                                False,
                                ('§7.3 Cell Methods', clim_var, 'cell_methods_climatology'),
                                reasoning)
                ret_val.append(result)
                return ret_val
            # handle 1-d and 2d coordinate bounds
            if (clim_var.ndim + 1 != ds.variables[clim_var.climatology].ndim):
                # Probably realistically need two dimensions in majority of
                # practical cases.
                reasoning.append('The number of dimensions of the climatology variable %s is %s, but the '
                                 'number of dimensions of the referencing variable %s is %s. The climatology variable '
                                 'should have %s dimensions' %
                                 (ds.variables[clim_var.climatology].name,
                                  ds.variables[clim_var.climatology].ndim,
                                  clim_var.name,
                                  clim_var.ndim,
                                  clim_var.ndim + 1))
                return ret_val
            # check that coordinate bounds are in the proper order.
            # make sure last elements are boundary variable specific dimensions
            elif (clim_var.dimensions[:] !=
                  ds.variables[clim_var.climatology].dimensions[:clim_var.ndim]):
                reasoning.append(
                    u"Climatology variable coordinates are in improper order: {}. Bounds-specific dimensions should be last".format(
                        ds.variables[clim_var.climatology].dimensions)
                )
                return ret_val
            elif ds.dimensions[ds.variables[clim_var.climatology].dimensions[-1]].size != 2:
                reasoning.append(
                    u"Climatology dimension {} should only contain two elements".format(
                        boundary_variable.dimensions)
                )
        # catchall
        return ret_val

        # otherwise match the following values with for variable with
        # `cell_methods` attributes
        # time: method1 within years time: method2 over years
        # time: method1 within days time: method2 over days
        # time: method1 within days time: method2 over days time: method3 over years
        # optionally followed by parentheses for explaining additional
        # info, e.g.
        # "time: method1 within years time: method2 over years (sidereal years)"

        meth_regex = "(?:{})".format("|".join(methods))
        re_string = (r"^time: {0} within (?:years time: {0} over years|"
                     r"days time: {0} over days"
                     r"(?: time: {0} over years)?)(?: \([^)]+\))?$".format(meth_regex))
        # find any variables with a valid climatological cell_methods
        for cell_method_var in ds.get_variables_by_attributes(cell_methods=lambda s: s is not
                                                              None):
            total_climate_count += 1
            if not regex.search(re_string, cell_method_var.cell_methods):
                reasoning.append('The "time: method within years/days over years/days" format is not correct in variable {}.'.format(cell_method_var.name))
            else:
                valid_climate_count += 1

            result = Result(BaseCheck.MEDIUM,
                            (valid_climate_count, total_climate_count),
                            ('§7.4 Climatological Statistics', clim_var, 'cell_methods_climatology'),
                            reasoning)
            ret_val.append(result)

        return ret_val

    ###############################################################################
    #
    # Chapter 8: Reduction of Dataset Size
    #
    ###############################################################################

    def check_packed_data(self, ds):
        """
        8.1 Simple packing may be achieved through the use of the optional NUG defined attributes scale_factor and
        add_offset. After the data values of a variable have been read, they are to be multiplied by the scale_factor,
        and have add_offset added to them.

        The units of a variable should be representative of the unpacked data.

        If the scale_factor and add_offset attributes are of the same data type as the associated variable, the unpacked
        data is assumed to be of the same data type as the packed data. However, if the scale_factor and add_offset
        attributes are of a different data type from the variable (containing the packed data) then the unpacked data
        should match the type of these attributes, which must both be of type float or both be of type double. An additional
        restriction in this case is that the variable containing the packed data must be of type byte, short or int. It is
        not advised to unpack an int into a float as there is a potential precision loss.

        When data to be packed contains missing values the attributes that indicate missing values (_FillValue, valid_min,
        valid_max, valid_range) must be of the same data type as the packed data.

        :param netCDF4.Dataset ds: An open netCDF dataset
        :rtype: list
        :return: List of results
        """
        ret_val = []
        for name, var in ds.variables.items():

            add_offset = getattr(var, 'add_offset', None)
            scale_factor = getattr(var, 'scale_factor', None)
            if not (add_offset or scale_factor):
                continue

            valid = True
            reasoning = []

            # if only one of these attributes is defined, assume they
            # are the same type (value doesn't matter here)
            if not add_offset:
                add_offset = scale_factor
            if not scale_factor:
                scale_factor = add_offset

            if type(add_offset) != type(scale_factor):
                valid = False
                reasoning.append("Attributes add_offset and scale_factor have different data type.")
            elif type(scale_factor) != var.dtype:
                # Check both attributes are type float or double
                if not isinstance(scale_factor, (float, np.floating)):
                    valid = False
                    reasoning.append("Attributes add_offset and scale_factor are not of type float or double.")
                else:
                    # Check variable type is byte, short or int
                    if var.dtype not in [np.int, np.int8, np.int16, np.int32, np.int64]:
                        valid = False
                        reasoning.append("Variable is not of type byte, short, or int.")

            result = Result(BaseCheck.MEDIUM,
                            valid,
                            '§8.1 Packed Data defined by {} contains valid packing'
                            ''.format(name),
                            reasoning)
            ret_val.append(result)
            reasoning = []

            valid = True
            # test further with  _FillValue , valid_min , valid_max , valid_range
            if hasattr(var, "_FillValue"):
                if var._FillValue.dtype != var.dtype:
                    valid = False
                    reasoning.append("Type of _FillValue attribute (%s) does not match variable type (%s)" %
                                     (var._FillValue.dtype, var.dtype))
            if hasattr(var, "valid_min"):
                if var.valid_min.dtype != var.dtype:
                    valid = False
                    reasoning.append("Type of valid_min attribute (%s) does not match variable type (%s)" %
                                     (var.valid_min.dtype, var.dtype))
            if hasattr(var, "valid_max"):
                if var.valid_max.dtype != var.dtype:
                    valid = False
                    reasoning.append("Type of valid_max attribute (%s) does not match variable type (%s)" %
                                     (var.valid_max.dtype, var.dtype))
            if hasattr(var, "valid_range"):
                if var.valid_range.dtype != var.dtype:
                    valid = False
                    reasoning.append("Type of valid_range attribute (%s) does not match variable type (%s)" %
                                     (var.valid_range.dtype, var.dtype))

            result = Result(BaseCheck.MEDIUM,
                            valid,
                            '§8.1 Packed Data defined by {} contains valid data types'.format(name),
                            reasoning)
            ret_val.append(result)

        return ret_val

    def check_compression_gathering(self, ds):
        """
        At the current time the netCDF interface does not provide for packing
        data. However a simple packing may be achieved through the use of the
        optional NUG defined attributes scale_factor and add_offset . After the
        data values of a variable have been read, they are to be multiplied by
        the scale_factor , and have add_offset added to them. If both
        attributes are present, the data are scaled before the offset is added.
        When scaled data are written, the application should first subtract the
        offset and then divide by the scale factor. The units of a variable
        should be representative of the unpacked data.

        This standard is more restrictive than the NUG with respect to the use
        of the scale_factor and add_offset attributes; ambiguities and
        precision problems related to data type conversions are resolved by
        these restrictions. If the scale_factor and add_offset attributes are
        of the same data type as the associated variable, the unpacked data is
        assumed to be of the same data type as the packed data. However, if the
        scale_factor and add_offset attributes are of a different data type
        from the variable (containing the packed data) then the unpacked data
        should match the type of these attributes, which must both be of type
        float or both be of type double . An additional restriction in this
        case is that the variable containing the packed data must be of type
        byte , short or int . It is not advised to unpack an int into a float
        as there is a potential precision loss.

        When data to be packed contains missing values the attributes that
        indicate missing values ( _FillValue , valid_min , valid_max ,
                                 valid_range ) must be of the same data type as
        the packed data. See Section 2.5.1, “Missing Data” for a discussion of
        how applications should treat variables that have attributes indicating
        both missing values and transformations defined by a scale and/or
        offset.

        :param netCDF4.Dataset ds: An open netCDF dataset
        :rtype: list
        :return: List of results
        """
        ret_val = []
        for compress_var in ds.get_variables_by_attributes(compress=lambda s: s is not None):
            valid = True
            reasoning = []
            # puts the referenced variable being compressed into a set
            compress_set = set(compress_var.compress.split(' '))
            if compress_var.ndim != 1:
                valid = False
                reasoning.append("Compression variable {} may only have one dimension".format(compress_var.name))
            # ensure compression variable is a proper index, and thus is an
            # signed or unsigned integer type of some sort
            if compress_var.dtype.kind not in {'i', 'u'}:
                valid = False
                reasoning.append("Compression variable {} must be an integer type to form a proper array index".format(compress_var.name))
            # make sure all the variables referred to are contained by the
            # variables.
            if not compress_set.issubset(ds.dimensions):
                not_in_dims = sorted(compress_set.difference(ds.dimensions))
                valid = False
                reasoning.append("The following dimensions referenced by the compress attribute of variable {} do not exist: {}".format(compress_var.name, not_in_dims))

            result = Result(BaseCheck.MEDIUM,
                            valid,
                            '§8.2 Compression by gathering for variable {}'.format(compress_var.name),
                            reasoning)
            ret_val.append(result)

        return ret_val

    ###############################################################################
    #
    # Chapter 9: Discrete Sampling Geometries
    #
    ###############################################################################

    def check_all_features_are_same_type(self, ds):
        """
        Check that the feature types in a dataset are all the same.

        9.1 The features contained within a collection must always be of the same type; and all the collections in a CF file
        must be of the same feature type.

        point, timeSeries, trajectory, profile, timeSeriesProfile, trajectoryProfile.

        The space-time coordinates that are indicated for each feature are mandatory.  However a featureType may also include
        other space-time coordinates which are not mandatory (notably the z coordinate).

        :param netCDF4.Dataset ds: An open netCDF dataset
        :rtype: compliance_checker.base.Result
        """
        all_the_same = TestCtx(BaseCheck.HIGH,
                               '§9.1 Feature Types are all the same')
        feature_types_found = defaultdict(list)
        for name in self._find_geophysical_vars(ds):
            feature = cfutil.guess_feature_type(ds, name)
            # If we can't figure out the feature type, don't penalize, just
            # make a note of it in the messages
            if feature is not None:
                feature_types_found[feature].append(name)
            else:
                all_the_same.messages.append("Unidentifiable feature for variable {}"
                                             "".format(name))
        feature_description = ', '.join(['{} ({})'.format(ftr, ', '.join(vrs)) for ftr, vrs in feature_types_found.items()])

        all_the_same.assert_true(len(feature_types_found) < 2,
                                 "Different feature types discovered in this dataset: {}"
                                 "".format(feature_description))

        return all_the_same.to_result()

    def check_feature_type(self, ds):
        """
        Check the global attribute featureType for valid CF featureTypes

        9.4 A global attribute, featureType, is required for all Discrete Geometry representations except the orthogonal
        multidimensional array representation, for which it is highly recommended.

        The value assigned to the featureType attribute is case-insensitive.

        :param netCDF4.Dataset ds: An open netCDF dataset
        :rtype: compliance_checker.base.Result
        """
        # Due to case insensitive requirement, we list the possible featuretypes
        # in lower case and check using the .lower() method
        feature_list = ['point', 'timeseries', 'trajectory', 'profile', 'timeseriesprofile', 'trajectoryprofile']

        feature_type = getattr(ds, 'featureType', None)

        valid_feature_type = TestCtx(BaseCheck.HIGH, '§9.1 Dataset contains a valid featureType')
        valid_feature_type.assert_true(feature_type is None or feature_type.lower() in feature_list,
                                       "{} is not a valid CF featureType. It must be one of {}"
                                       "".format(feature_type, ', '.join(feature_list)))
        return valid_feature_type.to_result()

    def check_cf_role(self, ds):
        """
        Check variables defining cf_role for legal cf_role values.

        §9.5 The only acceptable values of cf_role for Discrete Geometry CF
        data sets are timeseries_id, profile_id, and trajectory_id

        :param netCDF4.Dataset ds: An open netCDF dataset
        :rtype: compliance_checker.base.Result
        """
        valid_roles = ['timeseries_id', 'profile_id', 'trajectory_id']
        variable_count = 0
        for variable in ds.get_variables_by_attributes(cf_role=lambda x: x is not None):
            variable_count += 1
            name = variable.name
            valid_cf_role = TestCtx(BaseCheck.HIGH, '§9.5 {} contains a valid cf_role attribute'.format(name))
            cf_role = variable.cf_role
            valid_cf_role.assert_true(cf_role in valid_roles,
                                      "{} is not a valid cf_role value. It must be one of {}"
                                      "".format(name, ', '.join(valid_roles)))
        if variable_count > 0:
            valid_cf_role.assert_true(variable_count < 3,
                                      ('§9.5 states that datasets should not '
                                       'contain more than two variables defining a '
                                       'cf_role attribute.'))
            return valid_cf_role.to_result()

    def check_variable_features(self, ds):
        '''
        Checks the variable feature types match the dataset featureType attribute

        :param netCDF4.Dataset ds: An open netCDF dataset
        :rtype: list
        :return: List of results
        '''
        ret_val = []
        feature_list = ['point', 'timeSeries', 'trajectory', 'profile', 'timeSeriesProfile', 'trajectoryProfile']
        # Don't bother checking if it's not a legal featureType
        feature_type = getattr(ds, 'featureType', None)
        if feature_type not in feature_list:
            return []

        feature_type_map = {
            'point': [
                'point'
            ],
            'timeSeries': [
                'timeseries',
                'multi-timeseries-orthogonal',
                'multi-timeseries-incomplete',
            ],
            'trajectory': [
                'cf-trajectory',
                'single-trajectory',
            ],
            'profile': [
                'profile-orthogonal',
                'profile-incomplete'
            ],
            'timeSeriesProfile': [
                'timeseries-profile-single-station',
                'timeseries-profile-multi-station',
                'timeseries-profile-single-ortho-time',
                'timeseries-profile-multi-ortho-time',
                'timeseries-profile-ortho-depth',
                'timeseries-profile-incomplete'
            ],
            'trajectoryProfile': [
                'trajectory-profile-orthogonal',
                'trajectory-profile-incomplete'
            ]
        }
        for name in self._find_geophysical_vars(ds):
            variable_feature = cfutil.guess_feature_type(ds, name)
            # If we can't figure it out, don't check it.
            if variable_feature is None:
                continue
            matching_feature = TestCtx(BaseCheck.MEDIUM,
                                       '§9.1 Feature Type for {} is valid {}'
                                       ''.format(name, feature_type))
            matching_feature.assert_true(variable_feature in feature_type_map[feature_type],
                                         '{} is not a {}, it is detected as a {}'
                                         ''.format(name, feature_type, variable_feature))
            ret_val.append(matching_feature.to_result())

        return ret_val

    def check_hints(self, ds):
        '''
        Checks for potentially mislabeled metadata and makes suggestions for how to correct

        :param netCDF4.Dataset ds: An open netCDF dataset
        :rtype: list
        :return: List of results
        '''
        ret_val = []

        ret_val.extend(self._check_hint_bounds(ds))

        return ret_val

    def _check_hint_bounds(self, ds):
        '''
        Checks for variables ending with _bounds, if they are not cell methods,
        make the recommendation

        :param netCDF4.Dataset ds: An open netCDF dataset
        :rtype: list
        :return: List of results
        '''
        ret_val = []
        boundary_variables = cfutil.get_cell_boundary_variables(ds)
        for name in ds.variables:
            if name.endswith('_bounds') and name not in boundary_variables:
                msg = ('{} might be a cell boundary variable but there are no variables that define it '
                       'as a boundary using the `bounds` attribute.'.format(name))
                result = Result(BaseCheck.LOW,
                                True,
                                '§7.1 {} is a potential cell boundary variable'.format(name),
                                [msg])
                ret_val.append(result)

        return ret_val


class CFNCCheck(BaseNCCheck, CFBaseCheck):

    @classmethod
    def beliefs(cls):  # @TODO
        return {}<|MERGE_RESOLUTION|>--- conflicted
+++ resolved
@@ -981,15 +981,9 @@
         variable = ds.variables[variable_name]
 
         units = getattr(variable, 'units', None)
-<<<<<<< HEAD
         standard_name = getattr(variable, 'standard_name', None)
         standard_name, standard_name_modifier = self._split_standard_name(standard_name)
         std_name_units_dimensionless = cfutil.is_dimensionless_standard_name(self._std_names._root,
-=======
-        standard_name_base = getattr(variable, 'standard_name', None)
-        standard_name, standard_name_modifier = self._split_standard_name(standard_name_base)
-        std_name_unitless = cfutil.get_unitless_standard_names(self._std_names._root,
->>>>>>> 89d362c0
                                                                standard_name)
 
         # If the variable is supposed to be dimensionless, it automatically passes

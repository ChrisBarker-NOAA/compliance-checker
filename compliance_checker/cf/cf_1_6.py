--- conflicted
+++ resolved
@@ -10,15 +10,8 @@
 from compliance_checker import cfutil
 from compliance_checker.base import BaseCheck, Result, TestCtx
 from compliance_checker.cf import util
-<<<<<<< HEAD
 from compliance_checker.cf.appendix_c import valid_modifiers
 from compliance_checker.cf.appendix_d import dimless_vertical_coordinates_1_6
-=======
-from compliance_checker.cf.appendix_d import (
-    dimless_vertical_coordinates_1_6,
-    no_missing_terms,
-)
->>>>>>> 5850aadd
 from compliance_checker.cf.appendix_e import cell_methods16
 from compliance_checker.cf.appendix_f import (
     grid_mapping_attr_types16,
@@ -26,10 +19,6 @@
 )
 from compliance_checker.cf.cf_base import CFNCCheck, appendix_a_base
 
-<<<<<<< HEAD
-=======
-
->>>>>>> 5850aadd
 logger = logging.getLogger(__name__)
 
 
@@ -166,13 +155,8 @@
             val = (
                 att.dtype == variable.dtype
             ) or (  # will short-circuit or if first condition is true
-<<<<<<< HEAD
                 isinstance(att, (np.float32, np.float64, float))
                 and variable.dtype in (np.byte, np.short, np.int16, np.int32, int)
-=======
-                isinstance(att.dtype, (np.double, float))
-                and isinstance(variable.dtype, (np.byte, np.short, int))
->>>>>>> 5850aadd
             )
         if not val:
             msgs.append(error_msg)
@@ -3170,11 +3154,8 @@
                 )
                 ret_val.append(result)
 
-<<<<<<< HEAD
             # IMPLEMENTATION CONFORMANCE 7.4 REQUIRED 3/6 - dim size of 2 for
             # climatology-specific dimension
-=======
->>>>>>> 5850aadd
             elif (
                 ds.dimensions[
                     ds.variables[clim_coord_var.climatology].dimensions[-1]
@@ -3308,10 +3289,7 @@
                 else:
                     # Check variable type is byte, short or int
                     if var.dtype.type not in [
-<<<<<<< HEAD
-=======
                         int,
->>>>>>> 5850aadd
                         np.int8,
                         np.int16,
                         np.int32,

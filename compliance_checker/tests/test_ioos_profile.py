import os

import numpy as np

from netCDF4 import Dataset

from compliance_checker.ioos import (
    IOOS0_1Check,
    IOOS1_1Check,
    IOOS1_2_PlatformIDValidator,
    IOOS1_2Check,
    NamingAuthorityValidator,
)
from compliance_checker.tests import BaseTestCase
from compliance_checker.tests.helpers import MockTimeSeries, MockVariable
from compliance_checker.tests.resources import STATIC_FILES
from compliance_checker.tests.test_cf import get_results


class TestIOOS0_1(BaseTestCase):
    """
    Tests for the IOOS Inventory Metadata v0.1
    """

    def setUp(self):
        # Use the NCEI Gold Standard Point dataset for IOOS checks
        self.ds = self.load_dataset(STATIC_FILES["ncei_gold_point_1"])

        self.ioos = IOOS0_1Check()

    def test_cc_meta(self):
        assert self.ioos._cc_spec == "ioos"
        assert self.ioos._cc_spec_version == "0.1"

    def test_global_attributes(self):
        """
        Tests that all global attributes checks are working
        """

        # Create an empty dataset that writes to /dev/null This acts as a
        # temporary netCDF file in-memory that never gets written to disk.
        nc_obj = Dataset(os.devnull, "w", diskless=True)
        self.addCleanup(nc_obj.close)

        results = self.ioos.check_global_attributes(nc_obj)
        for result in results:
            self.assert_result_is_bad(result)

        attrs = [
            "acknowledgement",
            "publisher_email",
            "institution",
            "publisher_name",
            "Conventions",
        ]
        for attr in attrs:
            setattr(nc_obj, attr, "test")

        results = self.ioos.check_global_attributes(nc_obj)
        for result in results:
            self.assert_result_is_good(result)

    def test_variable_attributes(self):
        """
        Tests that the platform variable attributes check is working
        """

        # Create an empty dataset that writes to /dev/null This acts as a
        # temporary netCDF file in-memory that never gets written to disk.
        nc_obj = Dataset(os.devnull, "w", diskless=True)
        self.addCleanup(nc_obj.close)

        # The dataset needs at least one variable to check that it's missing
        # all the required attributes.
        nc_obj.createDimension("time", 1)
        nc_obj.createVariable("platform", "S1", ())

        platform = nc_obj.variables["platform"]

        results = self.ioos.check_variable_attributes(nc_obj)
        for result in results:
            self.assert_result_is_bad(result)

        platform.long_name = "platform"
        platform.short_name = "platform"
        platform.source = "glider"
        platform.ioos_name = "urn:ioos:station:glos:leorgn"
        platform.wmo_id = "1234"
        platform.comment = "test"

        results = self.ioos.check_variable_attributes(nc_obj)
        for result in results:
            self.assert_result_is_good(result)

    def test_variable_units(self):
        """
        Tests that the variable units test is working
        """

        # this check tests that units attribute is present on EVERY variable

        # Create an empty dataset that writes to /dev/null This acts as a
        # temporary netCDF file in-memory that never gets written to disk.
        nc_obj = Dataset(os.devnull, "w", diskless=True)
        self.addCleanup(nc_obj.close)

        # The dataset needs at least one variable to check that it's missing
        # all the required attributes.
        nc_obj.createDimension("time", 1)
        nc_obj.createVariable("sample_var", "d", ("time",))

        sample_var = nc_obj.variables["sample_var"]

        results = self.ioos.check_variable_units(nc_obj)
        self.assert_result_is_bad(results)

        sample_var.units = "m"
        sample_var.short_name = "sample_var"

        results = self.ioos.check_variable_units(nc_obj)
        self.assert_result_is_good(results)

    def test_altitude_units(self):
        """
        Tests that the altitude variable units test is working
        """

        results = self.ioos.check_altitude_units(self.ds)
        self.assert_result_is_good(results)

        # Now test an nc file with a 'z' variable without units
        # Create an empty dataset that writes to /dev/null This acts as a
        # temporary netCDF file in-memory that never gets written to disk.
        nc_obj = Dataset(os.devnull, "w", diskless=True)
        self.addCleanup(nc_obj.close)

        # The dataset needs at least one variable to check that it's missing
        # all the required attributes.
        nc_obj.createDimension("time", 1)
        nc_obj.createVariable("z", "d", ("time",))
        z = nc_obj.variables["z"]
        z.short_name = "sample_var"

        results = self.ioos.check_variable_units(nc_obj)
        self.assert_result_is_bad(results)


class TestIOOS1_1(BaseTestCase):
    """
    Tests for the compliance checker implementation of IOOS Metadata Profile
    for NetCDF, Version 1.1
    """

    def setUp(self):
        # Use the IOOS 1_1 dataset for testing
        self.ds = self.load_dataset(STATIC_FILES["ioos_gold_1_1"])

        self.ioos = IOOS1_1Check()

    def test_cc_meta(self):
        assert self.ioos._cc_spec == "ioos"
        assert self.ioos._cc_spec_version == "1.1"

    def test_required_attributes(self):
        """
        Tests that required attributes test is working properly
        """

        results = self.ioos.check_high(self.ds)
        for result in results:
            self.assert_result_is_good(result)

    def test_recomended_attributes(self):
        """
        Tests that recommended attributes test is working properly
        """

        results = self.ioos.check_recommended(self.ds)
        for result in results:
            self.assert_result_is_good(result)

    def test_bad_platform_variables(self):
        """
        Tests that the platform variable attributes check is working
        """

        # Create an empty dataset that writes to /dev/null This acts as a
        # temporary netCDF file in-memory that never gets written to disk.
        nc_obj = Dataset(os.devnull, "w", diskless=True)
        self.addCleanup(nc_obj.close)

        # The dataset needs at least one variable to check that it's missing
        # all the required attributes.
        nc_obj.createDimension("time", 1)
        nc_obj.platform = "platform"
        # global attribute 'platform' points to variable that does not exist in dataset

        results = self.ioos.check_platform_variables(nc_obj)
        for result in results:
            self.assert_result_is_bad(result)

    def test_good_platform_variables(self):
        """
        Tests that the platform variable attributes check is working
        """

        results = self.ioos.check_platform_variables(self.ds)
        for result in results:
            self.assert_result_is_good(result)

    def test_bad_geophysical_vars_fill_value(self):
        """
        Tests that the geophysical variable _FillValue check is working
        """

        # Create an empty dataset that writes to /dev/null This acts as a
        # temporary netCDF file in-memory that never gets written to disk.
        nc_obj = Dataset(os.devnull, "w", diskless=True)
        self.addCleanup(nc_obj.close)

        # The dataset needs at least one variable to check that it's missing
        # all the required attributes.
        nc_obj.createDimension("time", 1)
        nc_obj.createVariable("sample_var", "d", ("time",))
        # Define some variable attributes but don't specify _FillValue
        sample_var = nc_obj.variables["sample_var"]
        sample_var.units = "m"
        sample_var.short_name = "temp"
        # global attribute 'platform' points to variable that does not exist in dataset

        results = self.ioos.check_geophysical_vars_fill_value(nc_obj)
        for result in results:
            self.assert_result_is_bad(result)

    def test_good_geophysical_vars_fill_value(self):
        """
        Tests that the geophysical variable _FillValue check is working
        """
        results = self.ioos.check_geophysical_vars_fill_value(self.ds)
        for result in results:
            self.assert_result_is_good(result)

    def test_bad_geophysical_vars_standard_name(self):
        """
        Tests that the platform variable attributes check is working
        """

        # Create an empty dataset that writes to /dev/null This acts as a
        # temporary netCDF file in-memory that never gets written to disk.
        nc_obj = Dataset(os.devnull, "w", diskless=True)
        self.addCleanup(nc_obj.close)

        # The dataset needs at least one variable to check that it's missing
        # all the required attributes.
        nc_obj.createDimension("time", 1)
        nc_obj.createVariable("sample_var", "d", ("time",))
        # Define some variable attributes but don't specify _FillValue
        sample_var = nc_obj.variables["sample_var"]
        sample_var.units = "m"
        sample_var.short_name = "temp"
        # global attribute 'platform' points to variable that does not exist in dataset

        results = self.ioos.check_geophysical_vars_standard_name(nc_obj)
        for result in results:
            self.assert_result_is_bad(result)

    def test_good_geophysical_vars_standard_name(self):
        """
        Tests that the geophysical variable _FillValue check is working
        """
        results = self.ioos.check_geophysical_vars_standard_name(self.ds)
        for result in results:
            self.assert_result_is_good(result)

    def test_bad_units(self):
        """
        Tests that the valid units check is working
        """

        # Create an empty dataset that writes to /dev/null This acts as a
        # temporary netCDF file in-memory that never gets written to disk.
        nc_obj = Dataset(os.devnull, "w", diskless=True)
        self.addCleanup(nc_obj.close)

        # The dataset needs at least one variable to check that it's missing
        # all the required attributes.
        nc_obj.createDimension("time", 1)
        nc_obj.createVariable("temperature", "d", ("time",))
        # Define some variable attributes but don't specify _FillValue
        sample_var = nc_obj.variables["temperature"]
        sample_var.units = "degC"  # Not valid units
        sample_var.short_name = "temp"
        # global attribute 'platform' points to variable that does not exist in dataset

        results = self.ioos.check_geophysical_vars_standard_name(nc_obj)
        for result in results:
            self.assert_result_is_bad(result)

    def test_good_units(self):
        """
        Tests that the valid units check is working
        """
        results = self.ioos.check_units(self.ds)
        for result in results:
            self.assert_result_is_good(result)


class TestIOOS1_2(BaseTestCase):
    """
    Tests for the compliance checker implementation of IOOS Metadata Profile
    for NetCDF, Version 1.1
    """

    def setUp(self):
        self.ioos = IOOS1_2Check()

    def test_check_geophysical_vars_have_attrs(self):

        # create geophysical variable
        ds = MockTimeSeries()  # time, lat, lon, depth
        temp = ds.createVariable("temp", np.float64, dimensions=("time",))

        # should fail here
        results = self.ioos.check_geophysical_vars_have_attrs(ds)
        scored, out_of, messages = get_results(results)
        self.assertLess(scored, out_of)

        # set the necessary attributes
        ds = MockTimeSeries(default_fill_value=9999999999.0)  # time, lat, lon, depth
        temp = ds.createVariable(
            "temp", np.float64, fill_value=9999999999.0
        )  # _FillValue
        temp.setncattr("missing_value", 9999999999.0)
        temp.setncattr("standard_name", "sea_surface_temperature")
        temp.setncattr(
            "standard_name_url",
            "http://cfconventions.org/Data/cf-standard-names/64/build/cf-standard-name-table.html",
        )
        temp.setncattr("units", "degree_C")
        temp.setncattr("platform", "myPlatform")
        temp.setncattr("precision", "0.0025")
        temp.setncattr("resolution", "0.0001")

        results = self.ioos.check_geophysical_vars_have_attrs(ds)
        scored, out_of, messages = get_results(results)
        self.assertEqual(scored, out_of)

    def test_check_accuracy(self):
        ds = MockTimeSeries()  # time, lat, lon, depth
        temp = ds.createVariable(
            "temp", np.float64, dimensions=("time",), fill_value=9999999999.0
        )  # _FillValue
        temp.setncattr("standard_name", "sea_water_temperature")
        results = self.ioos.check_accuracy(ds)
        scored, out_of, messages = get_results(results)
        self.assertLess(scored, out_of)

        # add non-numeric vals for accuracy
        # no gts_ingest attr, so only existence tested
        temp.setncattr("accuracy", "bad")
        results = self.ioos.check_accuracy(ds)
        scored, out_of, messages = get_results(results)
        self.assertEqual(scored, out_of)

        # add gts_ingest, accuracy should be numeric
        temp.setncattr("gts_ingest", "true")
        temp.setncattr("standard_name", "sea_water_practical_salinity")
        temp.setncattr("accuracy", "45")
        results = self.ioos.check_accuracy(ds)
        scored, out_of, messages = get_results(results)
        self.assertLess(scored, out_of)

        # add numeric for accuracy
        temp.setncattr("gts_ingest", "true")
        temp.setncattr("standard_name", "sea_water_practical_salinity")
        temp.setncattr("accuracy", 45)
        results = self.ioos.check_accuracy(ds)
        scored, out_of, messages = get_results(results)
        self.assertEqual(scored, out_of)

    def test_check_contributor_role_and_vocabulary(self):
        ds = MockTimeSeries()  # time, lat, lon, depth

        # no contributor_role or vocab, fail both
        results = self.ioos.check_contributor_role_and_vocabulary(ds)
        self.assertFalse(all(r.value for r in results))

        # bad contributor_role and vocab
        ds.setncattr("contributor_role", "bad")
        ds.setncattr("contributor_role_vocabulary", "bad")
        results = self.ioos.check_contributor_role_and_vocabulary(ds)
        self.assertFalse(all(r.value for r in results))

        # good role, bad vocab
        ds.setncattr("contributor_role", "contributor")
        results = self.ioos.check_contributor_role_and_vocabulary(ds)
        self.assertTrue(results[0].value)
        self.assertEqual(results[0].msgs, [])
        self.assertFalse(results[1].value)

        # bad role, good vocab
        ds.setncattr("contributor_role", "bad")
        ds.setncattr(
            "contributor_role_vocabulary",
            "http://vocab.nerc.ac.uk/collection/G04/current/",
        )
        results = self.ioos.check_contributor_role_and_vocabulary(ds)
        self.assertFalse(results[0].value)
        self.assertTrue(results[1].value)
        self.assertEqual(results[1].msgs, [])

        # good role, good vocab
        ds.setncattr("contributor_role", "contributor")
        ds.setncattr(
            "contributor_role_vocabulary",
            "http://vocab.nerc.ac.uk/collection/G04/current/",
        )
        results = self.ioos.check_contributor_role_and_vocabulary(ds)
        self.assertTrue(results[0].value)
        self.assertEqual(results[0].msgs, [])
        self.assertTrue(results[1].value)
        self.assertEqual(results[1].msgs, [])

        ds.setncattr("contributor_role", "resourceProvider")
        ds.setncattr(
            "contributor_role_vocabulary",
            "https://www.ngdc.noaa.gov/wiki/index.php?title=ISO_19115_and_19115-2_CodeList_Dictionaries#CI_RoleCode",
        )
        results = self.ioos.check_contributor_role_and_vocabulary(ds)
        self.assertTrue(results[0].value)
        self.assertEqual(results[0].msgs, [])
        self.assertTrue(results[1].value)
        self.assertEqual(results[1].msgs, [])

    def test_check_creator_and_publisher_type(self):
        """
        Checks the creator_type and publisher_type global attributes with
        the following values:
        Empty: Valid, defaults to "person" when not specified, which is
               contained in the list of valid values.
        Bad values: Invalid, not contained in list of valid values.
        Good values: Valid, contained in list.
        """
        ds = MockTimeSeries()
        # values which are not set/specified default to person, which is valid
        result_list = self.ioos.check_creator_and_publisher_type(ds)
        self.assertTrue(all(res.value for res in result_list))
        # create invalid values for attribute
        ds.setncattr("creator_type", "PI")
        ds.setncattr("publisher_type", "Funder")
        result_list = self.ioos.check_creator_and_publisher_type(ds)
        err_regex = (
            r"^If specified, \w+_type must be in value list "
            r"\(\['group', 'institution', 'person', 'position'\]\)$"
        )
        for res in result_list:
            self.assertFalse(res.value)
            self.assertRegex(res.msgs[0], err_regex)
        # good values
        ds.setncattr("creator_type", "person")
        ds.setncattr("publisher_type", "institution")
        result_list = self.ioos.check_creator_and_publisher_type(ds)
        self.assertTrue(all(res.value for res in result_list))

    def test_check_gts_ingest_global(self):
        ds = MockTimeSeries()  # time, lat, lon, depth

        # no gts_ingest_requirements, should pass
        result = self.ioos.check_gts_ingest_global(ds)
        self.assertTrue(result.value)
        self.assertEqual(result.msgs, [])

        # passing value
        ds.setncattr("gts_ingest", "true")
        result = self.ioos.check_gts_ingest_global(ds)
        self.assertTrue(result.value)
        self.assertEqual(result.msgs, [])

        ds.setncattr("gts_ingest", "false")
        result = self.ioos.check_gts_ingest_global(ds)
        self.assertTrue(result.value)

        ds.setncattr("gts_ingest", "notgood")
        result = self.ioos.check_gts_ingest_global(ds)
        self.assertFalse(result.value)

    def test_check_gts_ingest_requirements(self):
        ds = MockTimeSeries()  # time, lat, lon, depth

        # NOTE: this check will always have a "failing" result; see
        # https://github.com/ioos/compliance-checker/issues/759#issuecomment-625356938
        # and subsequent discussion

        # no gts_ingest_requirements, should pass
        result = self.ioos.check_gts_ingest_requirements(ds)
        self.assertFalse(result.value)

        # flag for ingest, no variables flagged - default pass
        ds.setncattr("gts_ingest", "true")
        result = self.ioos.check_gts_ingest_requirements(ds)
        self.assertFalse(result.value)

        # give one variable the gts_ingest attribute
        # no standard_name or ancillary vars, should fail
        ds.variables["time"].setncattr("gts_ingest", "true")
        result = self.ioos.check_gts_ingest_requirements(ds)
        self.assertFalse(result.value)

        # no ancillary vars, should fail
        ds.variables["time"].setncattr("gts_ingest", "true")
        ds.variables["time"].setncattr("standard_name", "time")
        result = self.ioos.check_gts_ingest_requirements(ds)
        self.assertFalse(result.value)
        self.assertIn(
            "The following variables did not qualify for NDBC/GTS Ingest: time\n",
            result.msgs,
        )

        # set ancillary var with bad standard name
        tmp = ds.createVariable("tmp", np.byte, ("time",))
        tmp.setncattr("standard_name", "bad")
        ds.variables["time"].setncattr("ancillary_variables", "tmp")
        result = self.ioos.check_gts_ingest_requirements(ds)
        self.assertFalse(result.value)
        self.assertIn(
            "The following variables did not qualify for NDBC/GTS Ingest: time\n",
            result.msgs,
        )

        # good ancillary var standard name, time units are bad
        tmp.setncattr("standard_name", "aggregate_quality_flag")
        ds.variables["time"].setncattr("units", "bad since bad")
        result = self.ioos.check_gts_ingest_requirements(ds)
        self.assertFalse(result.value)
        self.assertIn(
            "The following variables did not qualify for NDBC/GTS Ingest: time\n",
            result.msgs,
        )

        # good ancillary var stdname, good units, pass
        tmp.setncattr("standard_name", "aggregate_quality_flag")
        ds.variables["time"].setncattr("units", "seconds since 1970-01-01T00:00:00Z")
        result = self.ioos.check_gts_ingest_requirements(ds)
        self.assertFalse(result.value)
        self.assertIn(
            "The following variables qualified for NDBC/GTS Ingest: time\n", result.msgs
        )

    def test_check_instrument_variables(self):

        ds = MockTimeSeries()  # time, lat, lon, depth

        # no instrument variable, should pass
        results = self.ioos.check_instrument_variables(ds)
        scored, out_of, messages = get_results(results)
        self.assertEqual(scored, out_of)

        temp = ds.createVariable("temp", np.float64, dimensions=("time",))
        temp.setncattr("cf_role", "timeseries")
        temp.setncattr("standard_name", "sea_surface_temperature")
        temp.setncattr("units", "degree_C")
        temp.setncattr("axis", "Y")
        temp.setncattr("instrument", "myInstrument")
        temp[:] = 45.0
        instr = ds.createVariable("myInstrument", np.float64, dimensions=("time",))

        # give instrument variable with component
        instr.setncattr("component", "someComponent")
        results = self.ioos.check_instrument_variables(ds)
        scored, out_of, messages = get_results(results)
        self.assertEqual(scored, out_of)

        # give discriminant
        instr.setncattr("discriminant", "someDiscriminant")
        results = self.ioos.check_instrument_variables(ds)
        scored, out_of, messages = get_results(results)
        self.assertEqual(scored, out_of)

        # bad component
        instr.setncattr("component", 45)
        results = self.ioos.check_instrument_variables(ds)
        scored, out_of, messages = get_results(results)
        self.assertLess(scored, out_of)

    def test_check_wmo_platform_code(self):
        ds = MockTimeSeries()  # time, lat, lon, depth

        # no wmo_platform_code, pass
        result = self.ioos.check_wmo_platform_code(ds)
        self.assertTrue(result.value)
        self.assertEqual(result.msgs, [])

        # valid code
        ds.setncattr("wmo_platform_code", "12345")
        result = self.ioos.check_wmo_platform_code(ds)
        self.assertTrue(result.value)

        # valid code
        ds.setncattr("wmo_platform_code", "7654321")
        result = self.ioos.check_wmo_platform_code(ds)
        self.assertTrue(result.value)

        # alphanumeric, valid
        ds.setncattr("wmo_platform_code", "abcd1")
        result = self.ioos.check_wmo_platform_code(ds)
        self.assertTrue(result.value)

        # invalid length, fail
        ds.setncattr("wmo_platform_code", "123")
        result = self.ioos.check_wmo_platform_code(ds)
        self.assertFalse(result.value)

        # alphanumeric len 7, fail
        ds.setncattr("wmo_platform_code", "1a2b3c7")
        result = self.ioos.check_wmo_platform_code(ds)
        self.assertFalse(result.value)

    def test_check_standard_name(self):
        ds = MockTimeSeries()  # time, lat, lon, depth

        # no standard names
        results = self.ioos.check_standard_name(ds)
        scored, out_of, messages = get_results(results)
        self.assertLess(scored, out_of)

        # give standard names to all variables
        ds.variables["time"].setncattr("standard_name", "time")
        ds.variables["lon"].setncattr("standard_name", "longitude")
        ds.variables["lat"].setncattr("standard_name", "latitude")
        ds.variables["depth"].setncattr("standard_name", "depth")
        results = self.ioos.check_standard_name(ds)
        scored, out_of, messages = get_results(results)
        self.assertEqual(scored, out_of)

        # add a QARTOD variable, no standard name - should fail
        qr = ds.createVariable("depth_qc", np.byte)
        qr.setncattr("flag_meanings", "blah")
        results = self.ioos.check_standard_name(ds)
        scored, out_of, messages = get_results(results)
        self.assertLess(scored, out_of)

        # bad standard name
        qr.setncattr("standard_name", "blah")
        results = self.ioos.check_standard_name(ds)
        scored, out_of, messages = get_results(results)
        self.assertLess(scored, out_of)

        # good standard name
        qr.setncattr("standard_name", "spike_test_quality_flag")
        results = self.ioos.check_standard_name(ds)
        scored, out_of, messages = get_results(results)
        self.assertEqual(scored, out_of)

    def test_naming_authority_validation(self):
        test_attr_name = "naming_authority"
        validator = NamingAuthorityValidator()
        # check URL - should pass
        self.assertTrue(validator.validate(test_attr_name, "https://ioos.us")[0])
        # check reverse DNS - should pass
        self.assertTrue(validator.validate(test_attr_name, "edu.ucar.unidata")[0])
        # email address is neither of the above, so should fail
        bad_result = validator.validate(test_attr_name, "webmaster.ioos.us@noaa.gov")
        self.assertFalse(bad_result[0])
        self.assertEqual(
            bad_result[1],
            [
                "naming_authority should either be a URL or a "
                'reversed DNS name (e.g "edu.ucar.unidata")'
            ],
        )

    def test_platform_id_validation(self):
        attn = "platform_id"
        attv = "alphaNum3R1C"
        v = IOOS1_2_PlatformIDValidator()
        self.assertTrue(v.validate(attn, attv)[0])

        attv = "alpha"
        v = IOOS1_2_PlatformIDValidator()
        self.assertTrue(v.validate(attn, attv)[0])

        attv = "311123331112"
        v = IOOS1_2_PlatformIDValidator()
        self.assertTrue(v.validate(attn, attv)[0])

        attv = "---fail---"
        v = IOOS1_2_PlatformIDValidator()
        self.assertFalse(v.validate(attn, attv)[0])

    def test_check_platform_global(self):
        ds = MockTimeSeries()  # time, lat, lon, depth

        # no global attr, fail
        self.assertFalse(self.ioos.check_platform_global(ds).value)

        # bad global attr, fail
        ds.setncattr("platform", "bad value")
        self.assertFalse(self.ioos.check_platform_global(ds).value)

        # another bad value
        ds.setncattr("platform", " bad")
        self.assertFalse(self.ioos.check_platform_global(ds).value)

        # good value
        ds.setncattr("platform", "single_string")
        res = self.ioos.check_platform_global(ds)
        self.assertTrue(res.value)
        self.assertEqual(res.msgs, [])

    def test_check_single_platform(self):

        ds = MockTimeSeries()  # time, lat, lon, depth

        # no global attr but also no platform variables, should pass
        result = self.ioos.check_single_platform(ds)
        self.assertTrue(result.value)
        self.assertEqual(result.msgs, [])

        # give platform global, no variables, fail
        ds.setncattr("platform", "buoy")
        result = self.ioos.check_single_platform(ds)
        self.assertFalse(result.value)

        # global platform, one platform variable, pass
        temp = ds.createVariable("temp", "d", ("time"))
        temp.setncattr("platform", "platform_var")
        plat = ds.createVariable("platform_var", np.byte)
        result = self.ioos.check_single_platform(ds)
        self.assertTrue(result.value)
        self.assertEqual(result.msgs, [])

        # two platform variables, fail
        temp2 = ds.createVariable("temp2", "d", ("time"))
        temp2.setncattr("platform", "platform_var2")
        plat = ds.createVariable("platform_var2", np.byte)
        result = self.ioos.check_single_platform(ds)
        self.assertFalse(result.value)

        # no global attr, one variable, fail
        ds = MockTimeSeries()  # time, lat, lon, depth
        temp = ds.createVariable("temp", "d", ("time"))
        temp.setncattr("platform", "platform_var")
        plat = ds.createVariable("platform_var", np.byte)
        result = self.ioos.check_single_platform(ds)
        self.assertFalse(result.value)

    def test_check_platform_vocabulary(self):
        ds = MockTimeSeries()  # time, lat, lon, depth
        ds.setncattr("platform_vocabulary", "http://google.com")
        result = self.ioos.check_platform_vocabulary(ds)
        self.assertTrue(result.value)
        self.assertEqual(result.msgs, [])

        ds.setncattr("platform_vocabulary", "bad")
        self.assertFalse(self.ioos.check_platform_vocabulary(ds).value)

    def test_check_qartod_variables_flags(self):
        ds = MockTimeSeries()  # time, lat, lon, depth

        # no QARTOD variables
        results = self.ioos.check_qartod_variables_flags(ds)
        scored, out_of, messages = get_results(results)
        self.assertEqual(scored, out_of)

        # QARTOD variable without flag_values, flag_meanings (fail)
        qr = ds.createVariable("depth_qc", np.byte)
        qr.setncattr("standard_name", "spike_test_quality_flag")
        results = self.ioos.check_qartod_variables_flags(ds)
        self.assertTrue(not any(r.value for r in results))  # all False

        # QARTOD variable with flag meanings, without flag_meanings
        qr.setncattr("flag_values", np.array([0, 1, 2], dtype=np.byte))
        results = self.ioos.check_qartod_variables_flags(ds)
        self.assertEqual(results[0].value[0], results[0].value[1])  # should pass
        self.assertFalse(results[1].value)  # still fail

        # QARTOD variable with flag meanings, flag_values
        qr.setncattr("flag_meanings", "x y z")  # alphanumeric, space-separated
        results = self.ioos.check_qartod_variables_flags(ds)
        self.assertEqual(results[0].value[0], results[0].value[1])  # pass
        self.assertEqual(results[1].value[0], results[1].value[1])  # pass

        # flag_values array not equal to length of flag_meanings
        qr.setncattr("flag_values", np.array([0, 1], dtype=np.byte))
        results = self.ioos.check_qartod_variables_flags(ds)
        self.assertLess(results[0].value[0], results[0].value[1])  # should fail
        self.assertEqual(results[1].value[0], results[1].value[1])  # pass

        # flag_values right length, wrong type
        qr.setncattr("flag_values", np.array([0, 1, 2], dtype=np.float64))
        results = self.ioos.check_qartod_variables_flags(ds)
        self.assertLess(results[0].value[0], results[0].value[1])  # should fail
        self.assertEqual(results[1].value[0], results[1].value[1])  # pass

    def test_check_qartod_variables_references(self):
        ds = MockTimeSeries()  # time, lat, lon, depth

        # no QARTOD variables
        results = self.ioos.check_qartod_variables_references(ds)
        scored, out_of, messages = get_results(results)
        self.assertEqual(scored, out_of)

        # QARTOD variable without references (fail)
        qr = ds.createVariable("depth_qc", np.byte)
        qr.setncattr("flag_meanings", "blah")
        qr.setncattr("standard_name", "spike_test_quality_flag")
        results = self.ioos.check_qartod_variables_references(ds)
        self.assertFalse(all(r.value for r in results))

        # QARTOD variable with references (pass)
        qr.setncattr("references", "http://services.cormp.org/quality.php")
        results = self.ioos.check_qartod_variables_references(ds)
        self.assertTrue(all(r.value for r in results))
        self.assertEqual(results[0].msgs, [])  # only one Result to test

        # QARTOD variable with bad references (fail)
        qr.setncattr(
            "references", r"p9q384ht09q38@@####???????////??//\/\/\/\//\/\74ht"
        )
        results = self.ioos.check_qartod_variables_references(ds)
        self.assertFalse(all(r.value for r in results))

    def test_check_ioos_ingest(self):
        ds = MockTimeSeries()

        # no value, pass
        res = self.ioos.check_ioos_ingest(ds)
        self.assertTrue(res.value)
        self.assertEqual(res.msgs, [])

        # value false
        ds.setncattr("ioos_ingest", "false")
        self.assertTrue(self.ioos.check_ioos_ingest(ds).value)

        # value true
        ds.setncattr("ioos_ingest", "true")
        self.assertTrue(self.ioos.check_ioos_ingest(ds).value)

        # case insensitive
        ds.setncattr("ioos_ingest", "True")
        self.assertTrue(self.ioos.check_ioos_ingest(ds).value)
        ds.setncattr("ioos_ingest", "False")
        self.assertTrue(self.ioos.check_ioos_ingest(ds).value)

        # anything else fails
        ds.setncattr("ioos_ingest", "badval")
        self.assertFalse(self.ioos.check_ioos_ingest(ds).value)
        ds.setncattr("ioos_ingest", 0)
        self.assertFalse(self.ioos.check_ioos_ingest(ds).value)

    def test_vertical_dimension(self):
        # MockTimeSeries has a depth variable, with axis of 'Z', units of 'm',
        # and positive = 'down'
        nc_obj = MockTimeSeries()
        result = self.ioos.check_vertical_coordinates(nc_obj)[0]
        self.assertEqual(*result.value)
        nc_obj.variables["depth"].positive = "upwards"
        result = self.ioos.check_vertical_coordinates(nc_obj)[0]
        self.assertNotEqual(*result.value)
        nc_obj.variables["depth"].positive = "up"
        result = self.ioos.check_vertical_coordinates(nc_obj)[0]
        self.assertEqual(*result.value)
        # test units
        nc_obj.variables["depth"].units = "furlong"
        result = self.ioos.check_vertical_coordinates(nc_obj)[0]
        expected_msg = (
            "depth's units attribute furlong is not equivalent to "
            "one of ('meter', 'inch', 'foot', 'yard', "
            "'US_survey_foot', 'mile', 'fathom')"
        )
        self.assertEqual(result.msgs[0], expected_msg)
        self.assertNotEqual(*result.value)
        accepted_units = (
            "meter",
            "meters",
            "inch",
            "foot",
            "yard",
            "mile",
            "miles",
            "US_survey_foot",
            "US_survey_feet",
            "fathom",
            "fathoms",
            "international_inch",
            "international_inches",
            "international_foot",
            "international_feet",
            "international_yard",
            "international_yards",
            "international_mile",
            "international_miles",
            "inches",
            "in",
            "feet",
            "ft",
            "yd",
            "mi",
        )
        for units in accepted_units:
            nc_obj.variables["depth"].units = units
            result = self.ioos.check_vertical_coordinates(nc_obj)[0]
            self.assertEqual(*result.value)

<<<<<<< HEAD
    def test_check_feattype_timeseries_cf_role(self):

        ### featureType: timeseries and timeseries - msingle station require same tests ###

        # for ftype in ("timeseries", "timeseries - single station", "timeseries - multiple station"):
        ftype = "timeseries"
        ds = MockTimeSeries()  # time, lat, lon, depth
        ds.setncattr("featureType", ftype)
        temp = ds.createVariable("temp", "d", ("time"))

        # no platform variables or geophys vars with cf_role=timeseries_id, fail
        result = self.ioos._check_feattype_timeseries_cf_role(ds)
        self.assertFalse(result.value)

        # create dimensionless platform variable, set bad cf_role
        plat = ds.createVariable("station", "|S1", ())
        plat.setncattr("cf_role", "badbadbad")
        ds.variables["temp"].setncattr("platform", "station")

        # should still fail as no vars with cf_role=timeseries_id exist
        result = self.ioos._check_feattype_timeseries_cf_role(ds)
        self.assertFalse(result.value)

        # set correct cf_role on platform var, should fail as dim == 0
        plat.setncattr("cf_role", "timeseries_id")
        result = self.ioos._check_feattype_timeseries_cf_role(ds)
        self.assertFalse(result.value)

        # remove platform variable, put cf_role on variable "station", should fail as dim = 0
        ds = MockTimeSeries()  # time, lat, lon, depth
        ds.createDimension("timeseries_dim", 0)
        ds.setncattr("featureType", ftype)
        plat = ds.createVariable("station", "|S1", dimensions=("timeseries_dim"))
        plat.setncattr("cf_role", "timeseries_id")
        result = self.ioos._check_feattype_timeseries_cf_role(ds)
        self.assertFalse(result.value)

        # remove cf_role from station variable, put it on another with dim = 1
        ds = MockTimeSeries()  # time, lat, lon, depth
        ds.createDimension("station_dim", 1)
        ds.setncattr("featureType", ftype)
        plat = ds.createVariable("station", "|S1", dimensions=("station_dim"))
        plat.setncattr("cf_role", "timeseries_id")
        result = self.ioos._check_feattype_timeseries_cf_role(ds)
        self.assertTrue(result.value)

        # featureType = timeseries - multiple station can have cf_role be on a var with dim >= 1
        # but still fails the check so as to display message
        ds = MockTimeSeries()  # time, lat, lon, depth
        ds.createDimension("station_dim", 21)
        ds.setncattr("featureType", "timeseries")
        temp = ds.createVariable("temp", "d", ("time"))
        plat = ds.createVariable("station", "|S1", dimensions=("station_dim"))
        plat.setncattr("cf_role", "timeseries_id")
        result = self.ioos._check_feattype_timeseries_cf_role(ds)
        self.assertFalse(result.value)

    def test_check_feattype_timeseriesprof_cf_role(self):
        ftype = "timeseriesprofile"
        ds = MockTimeSeries()  # time, lat, lon, depth
        ds.setncattr("featureType", ftype)
        ds.createDimension("station_dim", 1)
        temp = ds.createVariable("temp", "d", ("time"))

        # no platform variables or geophys vars with cf_role=timeseries_id, fail
        result = self.ioos._check_feattype_timeseriesprof_cf_role(ds)
        self.assertFalse(result.value)

        # create dimensionless platform variable, set bad cf_role
        plat = ds.createVariable("station", "|S1", ("station_dim"))
        plat.setncattr("cf_role", "badbadbad")
        ds.variables["temp"].setncattr("platform", "station")

        # should still fail as no vars with cf_role=timeseries_id or profile_id exist
        result = self.ioos._check_feattype_timeseriesprof_cf_role(ds)
        self.assertFalse(result.value)

        # set correct cf_role on platform var, should still fail, no variable with profile_id
        plat.setncattr("cf_role", "timeseries_id")
        result = self.ioos._check_feattype_timeseriesprof_cf_role(ds)
        self.assertFalse(result.value)

        # add profile_id var with bad dim, fail
        ds.createDimension("profile_dim", 0)
        pf = ds.createVariable("profile", "|S1", ("profile_dim"))
        pf.setncattr("cf_role", "profile_id")
        result = self.ioos._check_feattype_timeseriesprof_cf_role(ds)
        self.assertFalse(result.value)

        # make the profile dim 1, no platform variable though
        ds = MockTimeSeries()  # time, lat, lon, depth
        ds.setncattr("featureType", ftype)
        ds.createDimension("station_dim", 1)
        ds.createDimension("profile_dim", 1)
        temp = ds.createVariable("temp", "d", ("time"))
        plat = ds.createVariable("station", "|S1", ("station_dim"))
        plat.setncattr("cf_role", "timeseries_id")
        pf = ds.createVariable("profile", "|S1", ("profile_dim"))
        pf.setncattr("cf_role", "profile_id")
        result = self.ioos._check_feattype_timeseriesprof_cf_role(ds)
        self.assertTrue(result.value)

        # profile dim > 1, pass
        ds = MockTimeSeries()  # time, lat, lon, depth
        ds.setncattr("featureType", ftype)
        ds.createDimension("station_dim", 1)
        ds.createDimension("profile_dim", 21)
        temp = ds.createVariable("temp", "d", ("time"))
        plat = ds.createVariable("station", "|S1", ("station_dim"))
        plat.setncattr("cf_role", "timeseries_id")
        pf = ds.createVariable("profile", "|S1", ("profile_dim"))
        pf.setncattr("cf_role", "profile_id")
        result = self.ioos._check_feattype_timeseriesprof_cf_role(ds)
        self.assertTrue(result.value)

    def test_check_feattype_trajectory_cf_role(self):
        ds = MockTimeSeries()  # time, lat, lon, depth
        ds.setncattr("featureType", "trajectory")

        # no platform variables or geophys vars with cf_role=trajectory_id, fail
        result = self.ioos._check_feattype_trajectory_cf_role(ds)
        self.assertFalse(result.value)

        # create dimensionless platform variable, set bad cf_role
        ds.createDimension("trajectory_dim", 0)
        trj = ds.createVariable("trajectory", "|S1", ("trajectory_dim"))
        trj.setncattr("cf_role", "badbadbad")
        result = self.ioos._check_feattype_trajectory_cf_role(ds)
        self.assertFalse(result.value)

        # set correct cf_role, should still fail as trajectory is not 1
        trj.setncattr("cf_role", "trajectory_id")
        result = self.ioos._check_feattype_trajectory_cf_role(ds)
        self.assertFalse(result.value)

        # set correct dim size
        ds = MockTimeSeries()  # time, lat, lon, depth
        ds.setncattr("featureType", "trajectory")
        ds.createDimension("trajectory_dim", 1)
        trj = ds.createVariable("trajectory", "|S1", ("trajectory_dim"))
        trj.setncattr("cf_role", "trajectory_id")
        result = self.ioos._check_feattype_trajectory_cf_role(ds)
        self.assertTrue(result.value)

    def test_check_feattype_trajectoryprof_cf_role(self):
        ds = MockTimeSeries()  # time, lat, lon, depth
        ds.setncattr("featureType", "trajectoryprofile")
        ds.createDimension("trajectory_dim", 1)

        # no platform variables or geophys vars with cf_role=timeseries_id, fail
        result = self.ioos._check_feattype_trajectoryprof_cf_role(ds)
        self.assertFalse(result.value)

        # create dimensionless platform variable, set bad cf_role
        trj = ds.createVariable("station", "|S1", ("trajectory_dim"))
        trj.setncattr("cf_role", "badbadbad")

        # should still fail as no vars with cf_role=timeseries_id or profile_id exist
        result = self.ioos._check_feattype_trajectoryprof_cf_role(ds)
        self.assertFalse(result.value)

        # set correct cf_role on platform var, should still fail, no variable with profile_id
        trj.setncattr("cf_role", "trajectory_id")
        result = self.ioos._check_feattype_trajectoryprof_cf_role(ds)
        self.assertFalse(result.value)

        # add profile_id var with bad dim, fail
        ds.createDimension("profile_dim", 0)
        pf = ds.createVariable("profile", "|S1", ("profile_dim"))
        pf.setncattr("cf_role", "profile_id")
        result = self.ioos._check_feattype_trajectoryprof_cf_role(ds)
        self.assertFalse(result.value)

        # make the profile dim 1, no platform variable though
        ds = MockTimeSeries()  # time, lat, lon, depth
        ds.setncattr("featureType", "trajectoryprofile")
        ds.createDimension("trajectory_dim", 1)
        ds.createDimension("profile_dim", 1)
        temp = ds.createVariable("temp", "d", ("time"))
        trj = ds.createVariable("trajectory", "|S1", ("trajectory_dim"))
        trj.setncattr("cf_role", "trajectory_id")
        pf = ds.createVariable("profile", "|S1", ("profile_dim"))
        pf.setncattr("cf_role", "profile_id")
        result = self.ioos._check_feattype_trajectoryprof_cf_role(ds)
        self.assertTrue(result.value)

        # profile dim > 1, pass
        ds = MockTimeSeries()  # time, lat, lon, depth
        ds.setncattr("featureType", "trajectoryprofile")
        ds.createDimension("trajectory_dim", 1)
        ds.createDimension("profile_dim", 21)
        temp = ds.createVariable("temp", "d", ("time"))
        trj = ds.createVariable("trajectory", "|S1", ("trajectory_dim"))
        trj.setncattr("cf_role", "trajectory_id")
        pf = ds.createVariable("profile", "|S1", ("profile_dim"))
        pf.setncattr("cf_role", "profile_id")
        result = self.ioos._check_feattype_trajectoryprof_cf_role(ds)
        self.assertTrue(result.value)

    def test_check_feattype_profile_cf_role(self):
        ds = MockTimeSeries()  # time, lat, lon, depth
        ds.setncattr("featureType", "profile")

        # no platform variables or geophys vars with cf_role=profile_id, fail
        result = self.ioos._check_feattype_profile_cf_role(ds)
        self.assertFalse(result.value)

        # create dimensionless platform variable, set bad cf_role
        ds.createDimension("profile_dim", 0)
        prf = ds.createVariable("profile", "|S1", ("profile_dim"))
        prf.setncattr("cf_role", "badbadbad")
        result = self.ioos._check_feattype_profile_cf_role(ds)
        self.assertFalse(result.value)

        # set correct cf_role, should still fail as profile is not 1
        prf.setncattr("cf_role", "profile_id")
        result = self.ioos._check_feattype_profile_cf_role(ds)
        self.assertFalse(result.value)

        # set correct dim size
        ds = MockTimeSeries()  # time, lat, lon, depth
        ds.setncattr("featureType", "profile")
        ds.createDimension("profile_dim", 1)
        prf = ds.createVariable("profile", "|S1", ("profile_dim"))
        prf.setncattr("cf_role", "profile_id")
        result = self.ioos._check_feattype_profile_cf_role(ds)
        self.assertTrue(result.value)
=======
    def test_check_instrument_make_model_calib_date(self):
        """
        Per the IOOS-1.2 spec, instrument variables should have
        make_model and calibration_date attributes.
        """
        ds = MockTimeSeries()  # time, lat, lon, depth

        results = self.ioos.check_instrument_make_model_calib_date(ds)
        scored, out_of, messages = get_results(results)
        self.assertEqual(scored, out_of)

        # make an instrument variable
        temp = ds.createVariable("temperature", "d", dimensions=("time",))
        temp.setncattr("instrument", "inst")
        inst = ds.createVariable("inst", "d", dimensions=()) # no make_model or calibration_date
        results = self.ioos.check_instrument_make_model_calib_date(ds)
        scored, out_of, messages = get_results(results)
        self.assertLess(scored, out_of)

        # add make_model
        inst.setncattr("make_model", "yessir")
        results = self.ioos.check_instrument_make_model_calib_date(ds)
        scored, out_of, messages = get_results(results)
        self.assertLess(scored, out_of)

        # add calibration_date
        inst.setncattr("calibration_date", "2020-08-19") # not ISO, fail
        results = self.ioos.check_instrument_make_model_calib_date(ds)
        scored, out_of, messages = get_results(results)
        self.assertLess(scored, out_of)

        inst.setncattr("calibration_date", "2020-08-19T00:00:00") # ISO, pass
        results = self.ioos.check_instrument_make_model_calib_date(ds)
        scored, out_of, messages = get_results(results)
        self.assertEqual(scored, out_of)
>>>>>>> 3b0ac1c9
<|MERGE_RESOLUTION|>--- conflicted
+++ resolved
@@ -902,7 +902,6 @@
             result = self.ioos.check_vertical_coordinates(nc_obj)[0]
             self.assertEqual(*result.value)
 
-<<<<<<< HEAD
     def test_check_feattype_timeseries_cf_role(self):
 
         ### featureType: timeseries and timeseries - msingle station require same tests ###
@@ -1130,7 +1129,7 @@
         prf.setncattr("cf_role", "profile_id")
         result = self.ioos._check_feattype_profile_cf_role(ds)
         self.assertTrue(result.value)
-=======
+
     def test_check_instrument_make_model_calib_date(self):
         """
         Per the IOOS-1.2 spec, instrument variables should have
@@ -1165,5 +1164,4 @@
         inst.setncattr("calibration_date", "2020-08-19T00:00:00") # ISO, pass
         results = self.ioos.check_instrument_make_model_calib_date(ds)
         scored, out_of, messages = get_results(results)
-        self.assertEqual(scored, out_of)
->>>>>>> 3b0ac1c9
+        self.assertEqual(scored, out_of)
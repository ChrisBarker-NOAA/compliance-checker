--- conflicted
+++ resolved
@@ -1223,11 +1223,7 @@
         assert bad_month_msg in messages
 
         dataset.variables["time"].month_lengths = np.array(
-<<<<<<< HEAD
             [31, 29, 31, 30, 31, 30, 31, 31, 30, 31, 30, 31], dtype=int
-=======
-            [31, 29, 31, 30, 31, 30, 31, 31, 30, 31, 30, 31], dtype=np.uint8
->>>>>>> 525f44c2
         )
         results = self.cf.check_calendar(dataset)
         scored, out_of, messages = get_results(results)
